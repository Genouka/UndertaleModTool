<<<<<<< HEAD
//Adapted from original script by Grossley
using System.Text;
using System;
using System.IO;
using System.Threading;
using System.Threading.Tasks;
using UndertaleModLib.Util;

EnsureDataLoaded();

// Initialization Start

var DataEmbeddedTexturesCount = Data.EmbeddedTextures.Count;
List<int> tex_TargetX = new List<int>();
List<int> tex_TargetY = new List<int>();
List<int> tex_SourceX = new List<int>();
List<int> tex_SourceY = new List<int>();
List<int> tex_SourceWidth = new List<int>();
List<int> tex_SourceHeight = new List<int>();
List<int> tex_TargetWidth = new List<int>();
List<int> tex_TargetHeight = new List<int>();
List<int> tex_BoundingWidth = new List<int>();
List<int> tex_BoundingHeight = new List<int>();
List<int> tex_Frame = new List<int>();
List<int> tex_EmbeddedTextureID = new List<int>();
List<string> tex_Name = new List<string>();
List<string> tex_Type = new List<string>();
List<bool> tex_IsNull = new List<bool>();
List<bool> TexturePageItemsUsed = new List<bool>();

// Initialization End

ScriptMessage("Select the file to copy from");

UndertaleData DonorData;
string DonorDataPath = PromptLoadFile(null, null);
if (DonorDataPath == null)
    throw new ScriptException("The donor data path was not set.");

using (var stream = new FileStream(DonorDataPath, FileMode.Open, FileAccess.Read))
    DonorData = UndertaleIO.Read(stream, warning => ScriptMessage("A warning occured while trying to load " + DonorDataPath + ":\n" + warning));
var DonorDataEmbeddedTexturesCount = DonorData.EmbeddedTextures.Count;
int copiedSpritesCount = 0;
int copiedBackgroundsCount = 0;
int copiedFontsCount = 0;
int copiedAssetsCount = 0;
List<string> splitStringsList = GetSplitStringsList("sprite(s)/background(s)/font");
bool[] SpriteSheetsCopyNeeded = new bool[DonorDataEmbeddedTexturesCount];
bool[] SpriteSheetsUsed = new bool[(DataEmbeddedTexturesCount + DonorDataEmbeddedTexturesCount)];

int lastTextPage = Data.EmbeddedTextures.Count - 1;

SetProgressBar(null, "Textures Exported", 0, DonorData.TexturePageItems.Count);
StartProgressBarUpdater();

SyncBinding("EmbeddedTextures, Strings, Backgrounds, Sprites, Fonts, TexturePageItems", true);
await Task.Run(() => {
    for (int i = 0; i < SpriteSheetsCopyNeeded.Length; i++)
    {
        SpriteSheetsCopyNeeded[i] = false;
    }
    for (int i = 0; i < SpriteSheetsUsed.Length; i++)
    {
        SpriteSheetsUsed[i] = false;
    }
    for (var i = 0; i < DonorDataEmbeddedTexturesCount; i++)
    {
        UndertaleEmbeddedTexture texture = new UndertaleEmbeddedTexture();
        texture.Name = new UndertaleString("Texture " + ++lastTextPage);
        texture.TextureData.TextureBlob = DonorData.EmbeddedTextures[i].TextureData.TextureBlob;
        Data.EmbeddedTextures.Add(texture);
    }
    for (var j = 0; j < splitStringsList.Count; j++)
    {
        foreach (UndertaleBackground bg in DonorData.Backgrounds)
        {
            if (splitStringsList[j].ToLower() == bg.Name.Content.ToLower())
            {
                UndertaleBackground nativeBG = Data.Backgrounds.ByName(bg.Name.Content);
                UndertaleBackground donorBG = DonorData.Backgrounds.ByName(bg.Name.Content);
                if (nativeBG == null)
                {
                    nativeBG = new UndertaleBackground();
                    nativeBG.Name = Data.Strings.MakeString(bg.Name.Content);
                    Data.Backgrounds.Add(nativeBG);
                }
                nativeBG.Transparent = donorBG.Transparent;
                nativeBG.Smooth = donorBG.Smooth;
                nativeBG.Preload = donorBG.Preload;
                nativeBG.GMS2UnknownAlways2 = donorBG.GMS2UnknownAlways2;
                nativeBG.GMS2TileWidth = donorBG.GMS2TileWidth;
                nativeBG.GMS2TileHeight = donorBG.GMS2TileHeight;
                nativeBG.GMS2OutputBorderX = donorBG.GMS2OutputBorderX;
                nativeBG.GMS2OutputBorderY = donorBG.GMS2OutputBorderY;
                nativeBG.GMS2TileColumns = donorBG.GMS2TileColumns;
                nativeBG.GMS2ItemsPerTileCount = donorBG.GMS2ItemsPerTileCount;
                nativeBG.GMS2TileCount = donorBG.GMS2TileCount;
                nativeBG.GMS2UnknownAlwaysZero = donorBG.GMS2UnknownAlwaysZero;
                nativeBG.GMS2FrameLength = donorBG.GMS2FrameLength;
                nativeBG.GMS2TileIds = donorBG.GMS2TileIds;
                DumpBackground(donorBG);
                copiedBackgroundsCount += 1;
            }
        }
        foreach (UndertaleSprite sprite in DonorData.Sprites)
        {
            if (splitStringsList[j].ToLower() == sprite.Name.Content.ToLower())
            {
                UndertaleSprite nativeSPR = Data.Sprites.ByName(sprite.Name.Content);
                UndertaleSprite donorSPR = DonorData.Sprites.ByName(sprite.Name.Content);
                if (nativeSPR != null)
                {
                    nativeSPR.CollisionMasks.Clear();
                }
                else
                {
                    nativeSPR = new UndertaleSprite();
                    nativeSPR.Name = Data.Strings.MakeString(sprite.Name.Content);
                    Data.Sprites.Add(nativeSPR);
                }
                for (var i = 0; i < donorSPR.CollisionMasks.Count; i++)
                    nativeSPR.CollisionMasks.Add(new UndertaleSprite.MaskEntry(donorSPR.CollisionMasks[i].Data));
                nativeSPR.Width = donorSPR.Width;
                nativeSPR.Height = donorSPR.Height;
                nativeSPR.MarginLeft = donorSPR.MarginLeft;
                nativeSPR.MarginRight = donorSPR.MarginRight;
                nativeSPR.MarginBottom = donorSPR.MarginBottom;
                nativeSPR.MarginTop = donorSPR.MarginTop;
                nativeSPR.Transparent = donorSPR.Transparent;
                nativeSPR.Smooth = donorSPR.Smooth;
                nativeSPR.Preload = donorSPR.Preload;
                nativeSPR.BBoxMode = donorSPR.BBoxMode;
                nativeSPR.OriginX = donorSPR.OriginX;
                nativeSPR.OriginY = donorSPR.OriginY;

                // Special sprite types (always used in GMS2)
                nativeSPR.SVersion = donorSPR.SVersion;
                nativeSPR.GMS2PlaybackSpeed = donorSPR.GMS2PlaybackSpeed;
                nativeSPR.IsSpecialType = donorSPR.IsSpecialType;
                nativeSPR.SpineVersion = donorSPR.SpineVersion;
                nativeSPR.SpineJSON = donorSPR.SpineJSON;
                nativeSPR.SpineAtlas = donorSPR.SpineAtlas;
                nativeSPR.SWFVersion = donorSPR.SWFVersion;

                //Possibly will break
                nativeSPR.SepMasks = donorSPR.SepMasks;
                nativeSPR.SSpriteType = donorSPR.SSpriteType;
                nativeSPR.GMS2PlaybackSpeedType = donorSPR.GMS2PlaybackSpeedType;
                nativeSPR.SpineTextures = donorSPR.SpineTextures;
                nativeSPR.YYSWF = donorSPR.YYSWF;
                nativeSPR.V2Sequence = donorSPR.V2Sequence;
                nativeSPR.V3NineSlice = donorSPR.V3NineSlice;

                DumpSprite(donorSPR);
                copiedSpritesCount += 1;
            }
        }
        foreach (UndertaleFont fnt in DonorData.Fonts)
        {
            if (splitStringsList[j].ToLower() == fnt.Name.Content.ToLower())
            {
                UndertaleFont nativeFNT = Data.Fonts.ByName(fnt.Name.Content);
                UndertaleFont donorFNT = DonorData.Fonts.ByName(fnt.Name.Content);
                if (nativeFNT == null)
                {
                    nativeFNT = new UndertaleFont();
                    nativeFNT.Name = Data.Strings.MakeString(fnt.Name.Content);
                    Data.Fonts.Add(nativeFNT);
                }
                nativeFNT.Glyphs.Clear();
                nativeFNT.RangeStart = donorFNT.RangeStart;
                nativeFNT.DisplayName = Data.Strings.MakeString(donorFNT.DisplayName.Content);
                nativeFNT.EmSize = donorFNT.EmSize;
                nativeFNT.Bold = donorFNT.Bold;
                nativeFNT.Italic = donorFNT.Italic;
                nativeFNT.Charset = donorFNT.Charset;
                nativeFNT.AntiAliasing = donorFNT.AntiAliasing;
                nativeFNT.ScaleX = donorFNT.ScaleX;
                nativeFNT.ScaleY = donorFNT.ScaleY;
                foreach (UndertaleFont.Glyph glyph in donorFNT.Glyphs)
                {
                    UndertaleFont.Glyph glyph_new = new UndertaleFont.Glyph();
                    glyph_new.Character = glyph.Character;
                    glyph_new.SourceX = glyph.SourceX;
                    glyph_new.SourceY = glyph.SourceY;
                    glyph_new.SourceWidth = glyph.SourceWidth;
                    glyph_new.SourceHeight = glyph.SourceHeight;
                    glyph_new.Shift = glyph.Shift;
                    glyph_new.Offset = glyph.Offset;
                    nativeFNT.Glyphs.Add(glyph_new);
                }
                nativeFNT.RangeEnd = donorFNT.RangeEnd;
                DumpFont(donorFNT);
                copiedFontsCount += 1;
            }
        }
    }
    for (var i = 0; i < tex_IsNull.Count; i++)
    {
        if (tex_IsNull[i] == false)
        {
            UndertaleTexturePageItem texturePageItem = new UndertaleTexturePageItem();
            texturePageItem.TargetX = (ushort)tex_TargetX[i];
            texturePageItem.TargetY = (ushort)tex_TargetY[i];
            texturePageItem.TargetWidth = (ushort)tex_TargetWidth[i];
            texturePageItem.TargetHeight = (ushort)tex_TargetHeight[i];
            texturePageItem.SourceX = (ushort)tex_SourceX[i];
            texturePageItem.SourceY = (ushort)tex_SourceY[i];
            texturePageItem.SourceWidth = (ushort)tex_SourceWidth[i];
            texturePageItem.SourceHeight = (ushort)tex_SourceHeight[i];
            texturePageItem.BoundingWidth = (ushort)tex_BoundingWidth[i];
            texturePageItem.BoundingHeight = (ushort)tex_BoundingHeight[i];
            texturePageItem.TexturePage = Data.EmbeddedTextures[(DataEmbeddedTexturesCount + tex_EmbeddedTextureID[i])];
            Data.TexturePageItems.Add(texturePageItem);
            texturePageItem.Name = new UndertaleString("PageItem " + Data.TexturePageItems.IndexOf(texturePageItem).ToString());
            if (tex_Type[i].Equals("bg"))
            {
                UndertaleBackground background = Data.Backgrounds.ByName(tex_Name[i]);
                background.Texture = texturePageItem;
            }
            else if (tex_Type[i].Equals("fnt"))
            {
                UndertaleFont font = Data.Fonts.ByName(tex_Name[i]);
                font.Texture = texturePageItem;
            }
            else
            {
                int frame = tex_Frame[i];
                UndertaleSprite sprite = Data.Sprites.ByName(tex_Name[i]);
                UndertaleSprite.TextureEntry texentry = new UndertaleSprite.TextureEntry();
                texentry.Texture = texturePageItem;
                if (frame > sprite.Textures.Count - 1)
                {
                    while (frame > sprite.Textures.Count - 1)
                    {
                        sprite.Textures.Add(texentry);
                    }
                }
                else
                {
                    sprite.Textures[frame] = texentry;
                }
            }
        }
        else
        {
            if (tex_Type[i] == "spr")
            {
                UndertaleSprite.TextureEntry texentry = new UndertaleSprite.TextureEntry();
                texentry.Texture = null;
                Data.Sprites.ByName(tex_Name[i]).Textures.Add(texentry);
            }
            if (tex_Type[i] == "bg")
            {
                Data.Backgrounds.ByName(tex_Name[i]).Texture = null;
            }
            if (tex_Type[i] == "fnt")
            {
                Data.Fonts.ByName(tex_Name[i]).Texture = null;
            }
        }
    }
    SpriteSheetsUsedUpdate();
    RemoveUnusedSpriteSheets();
    TexturePageItemsUsedUpdate();
    RemoveUnusedTexturePageItems();
});
DisableAllSyncBindings();

await StopProgressBarUpdater();
HideProgressBar();
copiedAssetsCount = (copiedFontsCount + copiedBackgroundsCount + copiedSpritesCount);
ScriptMessage(copiedAssetsCount.ToString() + " assets were copied (" + copiedSpritesCount.ToString() + " Sprites, " + copiedBackgroundsCount.ToString() + " Backgrounds, and " + copiedFontsCount.ToString() + " Fonts)");




// Functions

void RemoveUnusedTexturePageItems()
{
    for (int i = (TexturePageItemsUsed.Count - 1); i > -1; i--)
    {
        if (TexturePageItemsUsed[i] == false)
        {
            Data.TexturePageItems.Remove(Data.TexturePageItems[i]);
        }
    }
    foreach (UndertaleTexturePageItem texture in Data.TexturePageItems)
    {
        texture.Name = new UndertaleString("PageItem " + Data.TexturePageItems.IndexOf(texture).ToString());
    }
}
void RemoveUnusedSpriteSheets()
{
    for (int i = (SpriteSheetsUsed.Length - 1); i > -1; i--)
    {
        if (SpriteSheetsUsed[i] == false)
        {
            Data.EmbeddedTextures.Remove(Data.EmbeddedTextures[i]);
        }
    }
    foreach (UndertaleEmbeddedTexture texture in Data.EmbeddedTextures)
    {
        texture.Name = new UndertaleString("Texture " + Data.EmbeddedTextures.IndexOf(texture).ToString());
    }
}
void DumpSprite(UndertaleSprite sprite)
{
    for (int i = 0; i < sprite.Textures.Count; i++)
    {
        if (sprite.Textures[i]?.Texture != null)
            NotNullHandler(sprite.Textures[i].Texture);
        else
            NullHandler();
        tex_Frame.Add(i);
        tex_Name.Add(sprite.Name.Content);
        tex_Type.Add("spr");
    }

    AddProgress(sprite.Textures.Count);
}
void DumpFont(UndertaleFont font)
{
    if (font.Texture != null)
        NotNullHandler(font.Texture);
    else
        NullHandler();
    tex_Frame.Add(0);
    tex_Name.Add(font.Name.Content);
    tex_Type.Add("fnt");

    IncrementProgress();
}
void DumpBackground(UndertaleBackground background)
{
    if (background.Texture != null)
        NotNullHandler(background.Texture);
    else
        NullHandler();
    tex_Frame.Add(0);
    tex_Name.Add(background.Name.Content);
    tex_Type.Add("bg");

    IncrementProgress();
}
void NullHandler()
{
    tex_TargetX.Add(-16000);
    tex_TargetY.Add(-16000);
    tex_SourceWidth.Add(-16000);
    tex_SourceHeight.Add(-16000);
    tex_SourceX.Add(-16000);
    tex_SourceY.Add(-16000);
    tex_TargetWidth.Add(-16000);
    tex_TargetHeight.Add(-16000);
    tex_BoundingWidth.Add(-16000);
    tex_BoundingHeight.Add(-16000);
    tex_EmbeddedTextureID.Add(-16000);
    tex_IsNull.Add(true);
}
void NotNullHandler(UndertaleTexturePageItem tex)
{
    tex_TargetX.Add(tex.TargetX);
    tex_TargetY.Add(tex.TargetY);
    tex_SourceWidth.Add(tex.SourceWidth);
    tex_SourceHeight.Add(tex.SourceHeight);
    tex_SourceX.Add(tex.SourceX);
    tex_SourceY.Add(tex.SourceY);
    tex_TargetWidth.Add(tex.TargetWidth);
    tex_TargetHeight.Add(tex.TargetHeight);
    tex_BoundingWidth.Add(tex.BoundingWidth);
    tex_BoundingHeight.Add(tex.BoundingHeight);
    tex_EmbeddedTextureID.Add(DonorData.EmbeddedTextures.IndexOf(tex.TexturePage));
    tex_IsNull.Add(false);
}
void TexturePageItemsUsedUpdate()
{
    foreach (UndertaleTexturePageItem texture in Data.TexturePageItems)
    {
        TexturePageItemsUsed.Add(false);
    }
    foreach(UndertaleSprite sprite in Data.Sprites)
    {
        for (int i = 0; i < sprite.Textures.Count; i++)
        {
            if (sprite.Textures[i]?.Texture != null)
            {
                TexturePageItemsUsed[Data.TexturePageItems.IndexOf(sprite.Textures[i]?.Texture)] = true;
            }
        }
    }
    foreach (UndertaleBackground bg in Data.Backgrounds)
    {
        if (bg.Texture != null)
        {
            TexturePageItemsUsed[Data.TexturePageItems.IndexOf(bg.Texture)] = true;
        }
    }
    foreach (UndertaleFont fnt in Data.Fonts)
    {
        if (fnt.Texture != null)
        {
            TexturePageItemsUsed[Data.TexturePageItems.IndexOf(fnt.Texture)] = true;
        }
    }
}
void SpriteSheetsUsedUpdate()
{
    foreach(UndertaleSprite sprite in Data.Sprites)
    {
        for (int i = 0; i < sprite.Textures.Count; i++)
        {
            if (sprite.Textures[i]?.Texture != null)
            {
                SpriteSheetsUsed[Data.EmbeddedTextures.IndexOf(sprite.Textures[i]?.Texture.TexturePage)] = true;
            }
        }
    }
    foreach (UndertaleBackground bg in Data.Backgrounds)
    {
        if (bg.Texture != null)
        {
            SpriteSheetsUsed[Data.EmbeddedTextures.IndexOf(bg.Texture.TexturePage)] = true;
        }
    }
    foreach (UndertaleFont fnt in Data.Fonts)
    {
        if (fnt.Texture != null)
        {
            SpriteSheetsUsed[Data.EmbeddedTextures.IndexOf(fnt.Texture.TexturePage)] = true;
        }
    }
}
//Unused
/*
void UpdateSpriteSheetsCopyNeeded()
{
    for (var j = 0; j < sprCandidates.Count; j++)
    {
        UndertaleSprite sprite = Data.Sprites.ByName(sprCandidates[j]);
        for (int i = 0; i < sprite.Textures.Count; i++)
        {
            if (sprite.Textures[i]?.Texture != null)
            {
                SpriteSheetsCopyNeeded[Data.EmbeddedTextures.IndexOf(sprite.Textures[i]?.Texture.TexturePage)] = true;
            }
        }
        UpdateProgress();
    }
    for (var j = 0; j < bgCandidates.Count; j++)
    {
        UndertaleBackground bg = Data.Backgrounds.ByName(bgCandidates[j]);
        if (bg.Texture != null)
        {
            SpriteSheetsCopyNeeded[Data.EmbeddedTextures.IndexOf(bg.Texture.TexturePage)] = true;
        }
        UpdateProgress();
    }
    for (var j = 0; j < fntCandidates.Count; j++)
    {
        UndertaleFont fnt = Data.Fonts.ByName(fntCandidates[j]);
        if (fnt.Texture != null)
        {
            SpriteSheetsCopyNeeded[Data.EmbeddedTextures.IndexOf(fnt.Texture.TexturePage)] = true;
        }
        UpdateProgress();
    }
}
*/

List<string> GetSplitStringsList(string assetType)
{
    ScriptMessage("Enter the " + assetType + "(s) to copy");
    List<string> splitStringsList = new List<string>();
    string InputtedText = "";
    InputtedText = SimpleTextInput("Menu", "Enter the name(s) of the " + assetType + "(s)", InputtedText, true);
    string[] IndividualLineArray = InputtedText.Split(new[] { "\n" }, StringSplitOptions.RemoveEmptyEntries);
    foreach (var OneLine in IndividualLineArray)
    {
        splitStringsList.Add(OneLine.Trim());
    }
    return splitStringsList;
}
=======
//Adapted from original script by Grossley
using System.Text;
using System;
using System.IO;
using System.Threading;
using System.Threading.Tasks;
using UndertaleModLib.Util;

EnsureDataLoaded();

// Initialization Start

var DataEmbeddedTexturesCount = Data.EmbeddedTextures.Count;
List<int> tex_TargetX = new List<int>();
List<int> tex_TargetY = new List<int>();
List<int> tex_SourceX = new List<int>();
List<int> tex_SourceY = new List<int>();
List<int> tex_SourceWidth = new List<int>();
List<int> tex_SourceHeight = new List<int>();
List<int> tex_TargetWidth = new List<int>();
List<int> tex_TargetHeight = new List<int>();
List<int> tex_BoundingWidth = new List<int>();
List<int> tex_BoundingHeight = new List<int>();
List<int> tex_Frame = new List<int>();
List<int> tex_EmbeddedTextureID = new List<int>();
List<string> tex_Name = new List<string>();
List<string> tex_Type = new List<string>();
List<bool> tex_IsNull = new List<bool>();
List<bool> TexturePageItemsUsed = new List<bool>();

// Initialization End

ScriptMessage("Select the file to copy from");

UndertaleData DonorData;
string DonorDataPath = PromptLoadFile(null, null);
if (DonorDataPath == null)
    throw new ScriptException("The donor data path was not set.");

using (var stream = new FileStream(DonorDataPath, FileMode.Open, FileAccess.Read))
    DonorData = UndertaleIO.Read(stream, warning => ScriptMessage("A warning occured while trying to load " + DonorDataPath + ":\n" + warning));
var DonorDataEmbeddedTexturesCount = DonorData.EmbeddedTextures.Count;
int copiedSpritesCount = 0;
int copiedBackgroundsCount = 0;
int copiedFontsCount = 0;
int copiedAssetsCount = 0;
List<string> splitStringsList = GetSplitStringsList("sprite(s)/background(s)/font");
bool[] SpriteSheetsCopyNeeded = new bool[DonorDataEmbeddedTexturesCount];
bool[] SpriteSheetsUsed = new bool[(DataEmbeddedTexturesCount + DonorDataEmbeddedTexturesCount)];

int lastTextPage = Data.EmbeddedTextures.Count - 1;

SetProgressBar(null, "Textures Exported", 0, DonorData.TexturePageItems.Count);
StartUpdater();

SyncBinding("EmbeddedTextures, Strings, Backgrounds, Sprites, Fonts, TexturePageItems", true);
await Task.Run(() => {
    for (int i = 0; i < SpriteSheetsCopyNeeded.Length; i++)
    {
        SpriteSheetsCopyNeeded[i] = false;
    }
    for (int i = 0; i < SpriteSheetsUsed.Length; i++)
    {
        SpriteSheetsUsed[i] = false;
    }
    for (var i = 0; i < DonorDataEmbeddedTexturesCount; i++)
    {
        UndertaleEmbeddedTexture texture = new UndertaleEmbeddedTexture();
        texture.Name = new UndertaleString("Texture " + ++lastTextPage);
        texture.TextureData.TextureBlob = DonorData.EmbeddedTextures[i].TextureData.TextureBlob;
        Data.EmbeddedTextures.Add(texture);
    }
    for (var j = 0; j < splitStringsList.Count; j++)
    {
        foreach (UndertaleBackground bg in DonorData.Backgrounds)
        {
            if (splitStringsList[j].ToLower() == bg.Name.Content.ToLower())
            {
                UndertaleBackground nativeBG = Data.Backgrounds.ByName(bg.Name.Content);
                UndertaleBackground donorBG = DonorData.Backgrounds.ByName(bg.Name.Content);
                if (nativeBG == null)
                {
                    nativeBG = new UndertaleBackground();
                    nativeBG.Name = Data.Strings.MakeString(bg.Name.Content);
                    Data.Backgrounds.Add(nativeBG);
                }
                nativeBG.Transparent = donorBG.Transparent;
                nativeBG.Smooth = donorBG.Smooth;
                nativeBG.Preload = donorBG.Preload;
                nativeBG.GMS2UnknownAlways2 = donorBG.GMS2UnknownAlways2;
                nativeBG.GMS2TileWidth = donorBG.GMS2TileWidth;
                nativeBG.GMS2TileHeight = donorBG.GMS2TileHeight;
                nativeBG.GMS2OutputBorderX = donorBG.GMS2OutputBorderX;
                nativeBG.GMS2OutputBorderY = donorBG.GMS2OutputBorderY;
                nativeBG.GMS2TileColumns = donorBG.GMS2TileColumns;
                nativeBG.GMS2ItemsPerTileCount = donorBG.GMS2ItemsPerTileCount;
                nativeBG.GMS2TileCount = donorBG.GMS2TileCount;
                nativeBG.GMS2UnknownAlwaysZero = donorBG.GMS2UnknownAlwaysZero;
                nativeBG.GMS2FrameLength = donorBG.GMS2FrameLength;
                nativeBG.GMS2TileIds = donorBG.GMS2TileIds;
                DumpBackground(donorBG);
                copiedBackgroundsCount += 1;
            }
        }
        foreach (UndertaleSprite sprite in DonorData.Sprites)
        {
            if (splitStringsList[j].ToLower() == sprite.Name.Content.ToLower())
            {
                UndertaleSprite nativeSPR = Data.Sprites.ByName(sprite.Name.Content);
                UndertaleSprite donorSPR = DonorData.Sprites.ByName(sprite.Name.Content);
                if (nativeSPR != null)
                {
                    nativeSPR.CollisionMasks.Clear();
                }
                else
                {
                    nativeSPR = new UndertaleSprite();
                    nativeSPR.Name = Data.Strings.MakeString(sprite.Name.Content);
                    Data.Sprites.Add(nativeSPR);
                }
                for (var i = 0; i < donorSPR.CollisionMasks.Count; i++)
                    nativeSPR.CollisionMasks.Add(new UndertaleSprite.MaskEntry(donorSPR.CollisionMasks[i].Data));
                nativeSPR.Width = donorSPR.Width;
                nativeSPR.Height = donorSPR.Height;
                nativeSPR.MarginLeft = donorSPR.MarginLeft;
                nativeSPR.MarginRight = donorSPR.MarginRight;
                nativeSPR.MarginBottom = donorSPR.MarginBottom;
                nativeSPR.MarginTop = donorSPR.MarginTop;
                nativeSPR.Transparent = donorSPR.Transparent;
                nativeSPR.Smooth = donorSPR.Smooth;
                nativeSPR.Preload = donorSPR.Preload;
                nativeSPR.BBoxMode = donorSPR.BBoxMode;
                nativeSPR.OriginX = donorSPR.OriginX;
                nativeSPR.OriginY = donorSPR.OriginY;

                // Special sprite types (always used in GMS2)
                nativeSPR.SVersion = donorSPR.SVersion;
                nativeSPR.GMS2PlaybackSpeed = donorSPR.GMS2PlaybackSpeed;
                nativeSPR.IsSpecialType = donorSPR.IsSpecialType;
                nativeSPR.SpineVersion = donorSPR.SpineVersion;
                nativeSPR.SpineJSON = donorSPR.SpineJSON;
                nativeSPR.SpineAtlas = donorSPR.SpineAtlas;
                nativeSPR.SWFVersion = donorSPR.SWFVersion;

                //Possibly will break
                nativeSPR.SepMasks = donorSPR.SepMasks;
                nativeSPR.SSpriteType = donorSPR.SSpriteType;
                nativeSPR.GMS2PlaybackSpeedType = donorSPR.GMS2PlaybackSpeedType;
                nativeSPR.SpineTextures = donorSPR.SpineTextures;
                nativeSPR.YYSWF = donorSPR.YYSWF;
                nativeSPR.V2Sequence = donorSPR.V2Sequence;
                nativeSPR.V3NineSlice = donorSPR.V3NineSlice;

                DumpSprite(donorSPR);
                copiedSpritesCount += 1;
            }
        }
        foreach (UndertaleFont fnt in DonorData.Fonts)
        {
            if (splitStringsList[j].ToLower() == fnt.Name.Content.ToLower())
            {
                UndertaleFont nativeFNT = Data.Fonts.ByName(fnt.Name.Content);
                UndertaleFont donorFNT = DonorData.Fonts.ByName(fnt.Name.Content);
                if (nativeFNT == null)
                {
                    nativeFNT = new UndertaleFont();
                    nativeFNT.Name = Data.Strings.MakeString(fnt.Name.Content);
                    Data.Fonts.Add(nativeFNT);
                }
                nativeFNT.Glyphs.Clear();
                nativeFNT.RangeStart = donorFNT.RangeStart;
                nativeFNT.DisplayName = Data.Strings.MakeString(donorFNT.DisplayName.Content);
                nativeFNT.EmSize = donorFNT.EmSize;
                nativeFNT.Bold = donorFNT.Bold;
                nativeFNT.Italic = donorFNT.Italic;
                nativeFNT.Charset = donorFNT.Charset;
                nativeFNT.AntiAliasing = donorFNT.AntiAliasing;
                nativeFNT.ScaleX = donorFNT.ScaleX;
                nativeFNT.ScaleY = donorFNT.ScaleY;
                foreach (UndertaleFont.Glyph glyph in donorFNT.Glyphs)
                {
                    UndertaleFont.Glyph glyph_new = new UndertaleFont.Glyph();
                    glyph_new.Character = glyph.Character;
                    glyph_new.SourceX = glyph.SourceX;
                    glyph_new.SourceY = glyph.SourceY;
                    glyph_new.SourceWidth = glyph.SourceWidth;
                    glyph_new.SourceHeight = glyph.SourceHeight;
                    glyph_new.Shift = glyph.Shift;
                    glyph_new.Offset = glyph.Offset;
                    nativeFNT.Glyphs.Add(glyph_new);
                }
                nativeFNT.RangeEnd = donorFNT.RangeEnd;
                DumpFont(donorFNT);
                copiedFontsCount += 1;
            }
        }
    }
    for (var i = 0; i < tex_IsNull.Count; i++)
    {
        if (tex_IsNull[i] == false)
        {
            UndertaleTexturePageItem texturePageItem = new UndertaleTexturePageItem();
            texturePageItem.TargetX = (ushort)tex_TargetX[i];
            texturePageItem.TargetY = (ushort)tex_TargetY[i];
            texturePageItem.TargetWidth = (ushort)tex_TargetWidth[i];
            texturePageItem.TargetHeight = (ushort)tex_TargetHeight[i];
            texturePageItem.SourceX = (ushort)tex_SourceX[i];
            texturePageItem.SourceY = (ushort)tex_SourceY[i];
            texturePageItem.SourceWidth = (ushort)tex_SourceWidth[i];
            texturePageItem.SourceHeight = (ushort)tex_SourceHeight[i];
            texturePageItem.BoundingWidth = (ushort)tex_BoundingWidth[i];
            texturePageItem.BoundingHeight = (ushort)tex_BoundingHeight[i];
            texturePageItem.TexturePage = Data.EmbeddedTextures[(DataEmbeddedTexturesCount + tex_EmbeddedTextureID[i])];
            Data.TexturePageItems.Add(texturePageItem);
            texturePageItem.Name = new UndertaleString("PageItem " + Data.TexturePageItems.IndexOf(texturePageItem).ToString());
            if (tex_Type[i].Equals("bg"))
            {
                UndertaleBackground background = Data.Backgrounds.ByName(tex_Name[i]);
                background.Texture = texturePageItem;
            }
            else if (tex_Type[i].Equals("fnt"))
            {
                UndertaleFont font = Data.Fonts.ByName(tex_Name[i]);
                font.Texture = texturePageItem;
            }
            else
            {
                int frame = tex_Frame[i];
                UndertaleSprite sprite = Data.Sprites.ByName(tex_Name[i]);
                UndertaleSprite.TextureEntry texentry = new UndertaleSprite.TextureEntry();
                texentry.Texture = texturePageItem;
                if (frame > sprite.Textures.Count - 1)
                {
                    while (frame > sprite.Textures.Count - 1)
                    {
                        sprite.Textures.Add(texentry);
                    }
                }
                else
                {
                    sprite.Textures[frame] = texentry;
                }
            }
        }
        else
        {
            if (tex_Type[i] == "spr")
            {
                UndertaleSprite.TextureEntry texentry = new UndertaleSprite.TextureEntry();
                texentry.Texture = null;
                Data.Sprites.ByName(tex_Name[i]).Textures.Add(texentry);
            }
            if (tex_Type[i] == "bg")
            {
                Data.Backgrounds.ByName(tex_Name[i]).Texture = null;
            }
            if (tex_Type[i] == "fnt")
            {
                Data.Fonts.ByName(tex_Name[i]).Texture = null;
            }
        }
    }
    SpriteSheetsUsedUpdate();
    RemoveUnusedSpriteSheets();
    TexturePageItemsUsedUpdate();
    RemoveUnusedTexturePageItems();
});
SyncBinding(false);

await StopUpdater();
HideProgressBar();
copiedAssetsCount = (copiedFontsCount + copiedBackgroundsCount + copiedSpritesCount);
ScriptMessage(copiedAssetsCount.ToString() + " assets were copied (" + copiedSpritesCount.ToString() + " Sprites, " + copiedBackgroundsCount.ToString() + " Backgrounds, and " + copiedFontsCount.ToString() + " Fonts)");




// Functions

void RemoveUnusedTexturePageItems()
{
    for (int i = (TexturePageItemsUsed.Count - 1); i > -1; i--)
    {
        if (TexturePageItemsUsed[i] == false)
        {
            Data.TexturePageItems.Remove(Data.TexturePageItems[i]);
        }
    }
    foreach (UndertaleTexturePageItem texture in Data.TexturePageItems)
    {
        texture.Name = new UndertaleString("PageItem " + Data.TexturePageItems.IndexOf(texture).ToString());
    }
}
void RemoveUnusedSpriteSheets()
{
    for (int i = (SpriteSheetsUsed.Length - 1); i > -1; i--)
    {
        if (SpriteSheetsUsed[i] == false)
        {
            Data.EmbeddedTextures.Remove(Data.EmbeddedTextures[i]);
        }
    }
    foreach (UndertaleEmbeddedTexture texture in Data.EmbeddedTextures)
    {
        texture.Name = new UndertaleString("Texture " + Data.EmbeddedTextures.IndexOf(texture).ToString());
    }
}
void DumpSprite(UndertaleSprite sprite)
{
    for (int i = 0; i < sprite.Textures.Count; i++)
    {
        if (sprite.Textures[i]?.Texture != null)
            NotNullHandler(sprite.Textures[i].Texture);
        else
            NullHandler();
        tex_Frame.Add(i);
        tex_Name.Add(sprite.Name.Content);
        tex_Type.Add("spr");
    }

    AddProgress(sprite.Textures.Count);
}
void DumpFont(UndertaleFont font)
{
    if (font.Texture != null)
        NotNullHandler(font.Texture);
    else
        NullHandler();
    tex_Frame.Add(0);
    tex_Name.Add(font.Name.Content);
    tex_Type.Add("fnt");

    IncProgress();
}
void DumpBackground(UndertaleBackground background)
{
    if (background.Texture != null)
        NotNullHandler(background.Texture);
    else
        NullHandler();
    tex_Frame.Add(0);
    tex_Name.Add(background.Name.Content);
    tex_Type.Add("bg");

    IncProgress();
}
void NullHandler()
{
    tex_TargetX.Add(-16000);
    tex_TargetY.Add(-16000);
    tex_SourceWidth.Add(-16000);
    tex_SourceHeight.Add(-16000);
    tex_SourceX.Add(-16000);
    tex_SourceY.Add(-16000);
    tex_TargetWidth.Add(-16000);
    tex_TargetHeight.Add(-16000);
    tex_BoundingWidth.Add(-16000);
    tex_BoundingHeight.Add(-16000);
    tex_EmbeddedTextureID.Add(-16000);
    tex_IsNull.Add(true);
}
void NotNullHandler(UndertaleTexturePageItem tex)
{
    tex_TargetX.Add(tex.TargetX);
    tex_TargetY.Add(tex.TargetY);
    tex_SourceWidth.Add(tex.SourceWidth);
    tex_SourceHeight.Add(tex.SourceHeight);
    tex_SourceX.Add(tex.SourceX);
    tex_SourceY.Add(tex.SourceY);
    tex_TargetWidth.Add(tex.TargetWidth);
    tex_TargetHeight.Add(tex.TargetHeight);
    tex_BoundingWidth.Add(tex.BoundingWidth);
    tex_BoundingHeight.Add(tex.BoundingHeight);
    tex_EmbeddedTextureID.Add(DonorData.EmbeddedTextures.IndexOf(tex.TexturePage));
    tex_IsNull.Add(false);
}
void TexturePageItemsUsedUpdate()
{
    foreach (UndertaleTexturePageItem texture in Data.TexturePageItems)
    {
        TexturePageItemsUsed.Add(false);
    }
    foreach(UndertaleSprite sprite in Data.Sprites)
    {
        for (int i = 0; i < sprite.Textures.Count; i++)
        {
            if (sprite.Textures[i]?.Texture != null)
            {
                TexturePageItemsUsed[Data.TexturePageItems.IndexOf(sprite.Textures[i]?.Texture)] = true;
            }
        }
    }
    foreach (UndertaleBackground bg in Data.Backgrounds)
    {
        if (bg.Texture != null)
        {
            TexturePageItemsUsed[Data.TexturePageItems.IndexOf(bg.Texture)] = true;
        }
    }
    foreach (UndertaleFont fnt in Data.Fonts)
    {
        if (fnt.Texture != null)
        {
            TexturePageItemsUsed[Data.TexturePageItems.IndexOf(fnt.Texture)] = true;
        }
    }
}
void SpriteSheetsUsedUpdate()
{
    foreach(UndertaleSprite sprite in Data.Sprites)
    {
        for (int i = 0; i < sprite.Textures.Count; i++)
        {
            if (sprite.Textures[i]?.Texture != null)
            {
                SpriteSheetsUsed[Data.EmbeddedTextures.IndexOf(sprite.Textures[i]?.Texture.TexturePage)] = true;
            }
        }
    }
    foreach (UndertaleBackground bg in Data.Backgrounds)
    {
        if (bg.Texture != null)
        {
            SpriteSheetsUsed[Data.EmbeddedTextures.IndexOf(bg.Texture.TexturePage)] = true;
        }
    }
    foreach (UndertaleFont fnt in Data.Fonts)
    {
        if (fnt.Texture != null)
        {
            SpriteSheetsUsed[Data.EmbeddedTextures.IndexOf(fnt.Texture.TexturePage)] = true;
        }
    }
}
//Unused
/*
void UpdateSpriteSheetsCopyNeeded()
{
    for (var j = 0; j < sprCandidates.Count; j++)
    {
        UndertaleSprite sprite = Data.Sprites.ByName(sprCandidates[j]);
        for (int i = 0; i < sprite.Textures.Count; i++)
        {
            if (sprite.Textures[i]?.Texture != null)
            {
                SpriteSheetsCopyNeeded[Data.EmbeddedTextures.IndexOf(sprite.Textures[i]?.Texture.TexturePage)] = true;
            }
        }
        UpdateProgress();
    }
    for (var j = 0; j < bgCandidates.Count; j++)
    {
        UndertaleBackground bg = Data.Backgrounds.ByName(bgCandidates[j]);
        if (bg.Texture != null)
        {
            SpriteSheetsCopyNeeded[Data.EmbeddedTextures.IndexOf(bg.Texture.TexturePage)] = true;
        }
        UpdateProgress();
    }
    for (var j = 0; j < fntCandidates.Count; j++)
    {
        UndertaleFont fnt = Data.Fonts.ByName(fntCandidates[j]);
        if (fnt.Texture != null)
        {
            SpriteSheetsCopyNeeded[Data.EmbeddedTextures.IndexOf(fnt.Texture.TexturePage)] = true;
        }
        UpdateProgress();
    }
}
*/

List<string> GetSplitStringsList(string assetType)
{
    ScriptMessage("Enter the " + assetType + "(s) to copy");
    List<string> splitStringsList = new List<string>();
    string InputtedText = "";
    InputtedText = SimpleTextInput("Menu", "Enter the name(s) of the " + assetType + "(s)", InputtedText, true);
    string[] IndividualLineArray = InputtedText.Split('\n', StringSplitOptions.RemoveEmptyEntries);
    foreach (var OneLine in IndividualLineArray)
    {
        splitStringsList.Add(OneLine.Trim());
    }
    return splitStringsList;
}
>>>>>>> 55bb7bc9
<|MERGE_RESOLUTION|>--- conflicted
+++ resolved
@@ -1,971 +1,484 @@
-<<<<<<< HEAD
-//Adapted from original script by Grossley
-using System.Text;
-using System;
-using System.IO;
-using System.Threading;
-using System.Threading.Tasks;
-using UndertaleModLib.Util;
-
-EnsureDataLoaded();
-
-// Initialization Start
-
-var DataEmbeddedTexturesCount = Data.EmbeddedTextures.Count;
-List<int> tex_TargetX = new List<int>();
-List<int> tex_TargetY = new List<int>();
-List<int> tex_SourceX = new List<int>();
-List<int> tex_SourceY = new List<int>();
-List<int> tex_SourceWidth = new List<int>();
-List<int> tex_SourceHeight = new List<int>();
-List<int> tex_TargetWidth = new List<int>();
-List<int> tex_TargetHeight = new List<int>();
-List<int> tex_BoundingWidth = new List<int>();
-List<int> tex_BoundingHeight = new List<int>();
-List<int> tex_Frame = new List<int>();
-List<int> tex_EmbeddedTextureID = new List<int>();
-List<string> tex_Name = new List<string>();
-List<string> tex_Type = new List<string>();
-List<bool> tex_IsNull = new List<bool>();
-List<bool> TexturePageItemsUsed = new List<bool>();
-
-// Initialization End
-
-ScriptMessage("Select the file to copy from");
-
-UndertaleData DonorData;
-string DonorDataPath = PromptLoadFile(null, null);
-if (DonorDataPath == null)
-    throw new ScriptException("The donor data path was not set.");
-
-using (var stream = new FileStream(DonorDataPath, FileMode.Open, FileAccess.Read))
-    DonorData = UndertaleIO.Read(stream, warning => ScriptMessage("A warning occured while trying to load " + DonorDataPath + ":\n" + warning));
-var DonorDataEmbeddedTexturesCount = DonorData.EmbeddedTextures.Count;
-int copiedSpritesCount = 0;
-int copiedBackgroundsCount = 0;
-int copiedFontsCount = 0;
-int copiedAssetsCount = 0;
-List<string> splitStringsList = GetSplitStringsList("sprite(s)/background(s)/font");
-bool[] SpriteSheetsCopyNeeded = new bool[DonorDataEmbeddedTexturesCount];
-bool[] SpriteSheetsUsed = new bool[(DataEmbeddedTexturesCount + DonorDataEmbeddedTexturesCount)];
-
-int lastTextPage = Data.EmbeddedTextures.Count - 1;
-
-SetProgressBar(null, "Textures Exported", 0, DonorData.TexturePageItems.Count);
-StartProgressBarUpdater();
-
-SyncBinding("EmbeddedTextures, Strings, Backgrounds, Sprites, Fonts, TexturePageItems", true);
-await Task.Run(() => {
-    for (int i = 0; i < SpriteSheetsCopyNeeded.Length; i++)
-    {
-        SpriteSheetsCopyNeeded[i] = false;
-    }
-    for (int i = 0; i < SpriteSheetsUsed.Length; i++)
-    {
-        SpriteSheetsUsed[i] = false;
-    }
-    for (var i = 0; i < DonorDataEmbeddedTexturesCount; i++)
-    {
-        UndertaleEmbeddedTexture texture = new UndertaleEmbeddedTexture();
-        texture.Name = new UndertaleString("Texture " + ++lastTextPage);
-        texture.TextureData.TextureBlob = DonorData.EmbeddedTextures[i].TextureData.TextureBlob;
-        Data.EmbeddedTextures.Add(texture);
-    }
-    for (var j = 0; j < splitStringsList.Count; j++)
-    {
-        foreach (UndertaleBackground bg in DonorData.Backgrounds)
-        {
-            if (splitStringsList[j].ToLower() == bg.Name.Content.ToLower())
-            {
-                UndertaleBackground nativeBG = Data.Backgrounds.ByName(bg.Name.Content);
-                UndertaleBackground donorBG = DonorData.Backgrounds.ByName(bg.Name.Content);
-                if (nativeBG == null)
-                {
-                    nativeBG = new UndertaleBackground();
-                    nativeBG.Name = Data.Strings.MakeString(bg.Name.Content);
-                    Data.Backgrounds.Add(nativeBG);
-                }
-                nativeBG.Transparent = donorBG.Transparent;
-                nativeBG.Smooth = donorBG.Smooth;
-                nativeBG.Preload = donorBG.Preload;
-                nativeBG.GMS2UnknownAlways2 = donorBG.GMS2UnknownAlways2;
-                nativeBG.GMS2TileWidth = donorBG.GMS2TileWidth;
-                nativeBG.GMS2TileHeight = donorBG.GMS2TileHeight;
-                nativeBG.GMS2OutputBorderX = donorBG.GMS2OutputBorderX;
-                nativeBG.GMS2OutputBorderY = donorBG.GMS2OutputBorderY;
-                nativeBG.GMS2TileColumns = donorBG.GMS2TileColumns;
-                nativeBG.GMS2ItemsPerTileCount = donorBG.GMS2ItemsPerTileCount;
-                nativeBG.GMS2TileCount = donorBG.GMS2TileCount;
-                nativeBG.GMS2UnknownAlwaysZero = donorBG.GMS2UnknownAlwaysZero;
-                nativeBG.GMS2FrameLength = donorBG.GMS2FrameLength;
-                nativeBG.GMS2TileIds = donorBG.GMS2TileIds;
-                DumpBackground(donorBG);
-                copiedBackgroundsCount += 1;
-            }
-        }
-        foreach (UndertaleSprite sprite in DonorData.Sprites)
-        {
-            if (splitStringsList[j].ToLower() == sprite.Name.Content.ToLower())
-            {
-                UndertaleSprite nativeSPR = Data.Sprites.ByName(sprite.Name.Content);
-                UndertaleSprite donorSPR = DonorData.Sprites.ByName(sprite.Name.Content);
-                if (nativeSPR != null)
-                {
-                    nativeSPR.CollisionMasks.Clear();
-                }
-                else
-                {
-                    nativeSPR = new UndertaleSprite();
-                    nativeSPR.Name = Data.Strings.MakeString(sprite.Name.Content);
-                    Data.Sprites.Add(nativeSPR);
-                }
-                for (var i = 0; i < donorSPR.CollisionMasks.Count; i++)
-                    nativeSPR.CollisionMasks.Add(new UndertaleSprite.MaskEntry(donorSPR.CollisionMasks[i].Data));
-                nativeSPR.Width = donorSPR.Width;
-                nativeSPR.Height = donorSPR.Height;
-                nativeSPR.MarginLeft = donorSPR.MarginLeft;
-                nativeSPR.MarginRight = donorSPR.MarginRight;
-                nativeSPR.MarginBottom = donorSPR.MarginBottom;
-                nativeSPR.MarginTop = donorSPR.MarginTop;
-                nativeSPR.Transparent = donorSPR.Transparent;
-                nativeSPR.Smooth = donorSPR.Smooth;
-                nativeSPR.Preload = donorSPR.Preload;
-                nativeSPR.BBoxMode = donorSPR.BBoxMode;
-                nativeSPR.OriginX = donorSPR.OriginX;
-                nativeSPR.OriginY = donorSPR.OriginY;
-
-                // Special sprite types (always used in GMS2)
-                nativeSPR.SVersion = donorSPR.SVersion;
-                nativeSPR.GMS2PlaybackSpeed = donorSPR.GMS2PlaybackSpeed;
-                nativeSPR.IsSpecialType = donorSPR.IsSpecialType;
-                nativeSPR.SpineVersion = donorSPR.SpineVersion;
-                nativeSPR.SpineJSON = donorSPR.SpineJSON;
-                nativeSPR.SpineAtlas = donorSPR.SpineAtlas;
-                nativeSPR.SWFVersion = donorSPR.SWFVersion;
-
-                //Possibly will break
-                nativeSPR.SepMasks = donorSPR.SepMasks;
-                nativeSPR.SSpriteType = donorSPR.SSpriteType;
-                nativeSPR.GMS2PlaybackSpeedType = donorSPR.GMS2PlaybackSpeedType;
-                nativeSPR.SpineTextures = donorSPR.SpineTextures;
-                nativeSPR.YYSWF = donorSPR.YYSWF;
-                nativeSPR.V2Sequence = donorSPR.V2Sequence;
-                nativeSPR.V3NineSlice = donorSPR.V3NineSlice;
-
-                DumpSprite(donorSPR);
-                copiedSpritesCount += 1;
-            }
-        }
-        foreach (UndertaleFont fnt in DonorData.Fonts)
-        {
-            if (splitStringsList[j].ToLower() == fnt.Name.Content.ToLower())
-            {
-                UndertaleFont nativeFNT = Data.Fonts.ByName(fnt.Name.Content);
-                UndertaleFont donorFNT = DonorData.Fonts.ByName(fnt.Name.Content);
-                if (nativeFNT == null)
-                {
-                    nativeFNT = new UndertaleFont();
-                    nativeFNT.Name = Data.Strings.MakeString(fnt.Name.Content);
-                    Data.Fonts.Add(nativeFNT);
-                }
-                nativeFNT.Glyphs.Clear();
-                nativeFNT.RangeStart = donorFNT.RangeStart;
-                nativeFNT.DisplayName = Data.Strings.MakeString(donorFNT.DisplayName.Content);
-                nativeFNT.EmSize = donorFNT.EmSize;
-                nativeFNT.Bold = donorFNT.Bold;
-                nativeFNT.Italic = donorFNT.Italic;
-                nativeFNT.Charset = donorFNT.Charset;
-                nativeFNT.AntiAliasing = donorFNT.AntiAliasing;
-                nativeFNT.ScaleX = donorFNT.ScaleX;
-                nativeFNT.ScaleY = donorFNT.ScaleY;
-                foreach (UndertaleFont.Glyph glyph in donorFNT.Glyphs)
-                {
-                    UndertaleFont.Glyph glyph_new = new UndertaleFont.Glyph();
-                    glyph_new.Character = glyph.Character;
-                    glyph_new.SourceX = glyph.SourceX;
-                    glyph_new.SourceY = glyph.SourceY;
-                    glyph_new.SourceWidth = glyph.SourceWidth;
-                    glyph_new.SourceHeight = glyph.SourceHeight;
-                    glyph_new.Shift = glyph.Shift;
-                    glyph_new.Offset = glyph.Offset;
-                    nativeFNT.Glyphs.Add(glyph_new);
-                }
-                nativeFNT.RangeEnd = donorFNT.RangeEnd;
-                DumpFont(donorFNT);
-                copiedFontsCount += 1;
-            }
-        }
-    }
-    for (var i = 0; i < tex_IsNull.Count; i++)
-    {
-        if (tex_IsNull[i] == false)
-        {
-            UndertaleTexturePageItem texturePageItem = new UndertaleTexturePageItem();
-            texturePageItem.TargetX = (ushort)tex_TargetX[i];
-            texturePageItem.TargetY = (ushort)tex_TargetY[i];
-            texturePageItem.TargetWidth = (ushort)tex_TargetWidth[i];
-            texturePageItem.TargetHeight = (ushort)tex_TargetHeight[i];
-            texturePageItem.SourceX = (ushort)tex_SourceX[i];
-            texturePageItem.SourceY = (ushort)tex_SourceY[i];
-            texturePageItem.SourceWidth = (ushort)tex_SourceWidth[i];
-            texturePageItem.SourceHeight = (ushort)tex_SourceHeight[i];
-            texturePageItem.BoundingWidth = (ushort)tex_BoundingWidth[i];
-            texturePageItem.BoundingHeight = (ushort)tex_BoundingHeight[i];
-            texturePageItem.TexturePage = Data.EmbeddedTextures[(DataEmbeddedTexturesCount + tex_EmbeddedTextureID[i])];
-            Data.TexturePageItems.Add(texturePageItem);
-            texturePageItem.Name = new UndertaleString("PageItem " + Data.TexturePageItems.IndexOf(texturePageItem).ToString());
-            if (tex_Type[i].Equals("bg"))
-            {
-                UndertaleBackground background = Data.Backgrounds.ByName(tex_Name[i]);
-                background.Texture = texturePageItem;
-            }
-            else if (tex_Type[i].Equals("fnt"))
-            {
-                UndertaleFont font = Data.Fonts.ByName(tex_Name[i]);
-                font.Texture = texturePageItem;
-            }
-            else
-            {
-                int frame = tex_Frame[i];
-                UndertaleSprite sprite = Data.Sprites.ByName(tex_Name[i]);
-                UndertaleSprite.TextureEntry texentry = new UndertaleSprite.TextureEntry();
-                texentry.Texture = texturePageItem;
-                if (frame > sprite.Textures.Count - 1)
-                {
-                    while (frame > sprite.Textures.Count - 1)
-                    {
-                        sprite.Textures.Add(texentry);
-                    }
-                }
-                else
-                {
-                    sprite.Textures[frame] = texentry;
-                }
-            }
-        }
-        else
-        {
-            if (tex_Type[i] == "spr")
-            {
-                UndertaleSprite.TextureEntry texentry = new UndertaleSprite.TextureEntry();
-                texentry.Texture = null;
-                Data.Sprites.ByName(tex_Name[i]).Textures.Add(texentry);
-            }
-            if (tex_Type[i] == "bg")
-            {
-                Data.Backgrounds.ByName(tex_Name[i]).Texture = null;
-            }
-            if (tex_Type[i] == "fnt")
-            {
-                Data.Fonts.ByName(tex_Name[i]).Texture = null;
-            }
-        }
-    }
-    SpriteSheetsUsedUpdate();
-    RemoveUnusedSpriteSheets();
-    TexturePageItemsUsedUpdate();
-    RemoveUnusedTexturePageItems();
-});
-DisableAllSyncBindings();
-
-await StopProgressBarUpdater();
-HideProgressBar();
-copiedAssetsCount = (copiedFontsCount + copiedBackgroundsCount + copiedSpritesCount);
-ScriptMessage(copiedAssetsCount.ToString() + " assets were copied (" + copiedSpritesCount.ToString() + " Sprites, " + copiedBackgroundsCount.ToString() + " Backgrounds, and " + copiedFontsCount.ToString() + " Fonts)");
-
-
-
-
-// Functions
-
-void RemoveUnusedTexturePageItems()
-{
-    for (int i = (TexturePageItemsUsed.Count - 1); i > -1; i--)
-    {
-        if (TexturePageItemsUsed[i] == false)
-        {
-            Data.TexturePageItems.Remove(Data.TexturePageItems[i]);
-        }
-    }
-    foreach (UndertaleTexturePageItem texture in Data.TexturePageItems)
-    {
-        texture.Name = new UndertaleString("PageItem " + Data.TexturePageItems.IndexOf(texture).ToString());
-    }
-}
-void RemoveUnusedSpriteSheets()
-{
-    for (int i = (SpriteSheetsUsed.Length - 1); i > -1; i--)
-    {
-        if (SpriteSheetsUsed[i] == false)
-        {
-            Data.EmbeddedTextures.Remove(Data.EmbeddedTextures[i]);
-        }
-    }
-    foreach (UndertaleEmbeddedTexture texture in Data.EmbeddedTextures)
-    {
-        texture.Name = new UndertaleString("Texture " + Data.EmbeddedTextures.IndexOf(texture).ToString());
-    }
-}
-void DumpSprite(UndertaleSprite sprite)
-{
-    for (int i = 0; i < sprite.Textures.Count; i++)
-    {
-        if (sprite.Textures[i]?.Texture != null)
-            NotNullHandler(sprite.Textures[i].Texture);
-        else
-            NullHandler();
-        tex_Frame.Add(i);
-        tex_Name.Add(sprite.Name.Content);
-        tex_Type.Add("spr");
-    }
-
-    AddProgress(sprite.Textures.Count);
-}
-void DumpFont(UndertaleFont font)
-{
-    if (font.Texture != null)
-        NotNullHandler(font.Texture);
-    else
-        NullHandler();
-    tex_Frame.Add(0);
-    tex_Name.Add(font.Name.Content);
-    tex_Type.Add("fnt");
-
-    IncrementProgress();
-}
-void DumpBackground(UndertaleBackground background)
-{
-    if (background.Texture != null)
-        NotNullHandler(background.Texture);
-    else
-        NullHandler();
-    tex_Frame.Add(0);
-    tex_Name.Add(background.Name.Content);
-    tex_Type.Add("bg");
-
-    IncrementProgress();
-}
-void NullHandler()
-{
-    tex_TargetX.Add(-16000);
-    tex_TargetY.Add(-16000);
-    tex_SourceWidth.Add(-16000);
-    tex_SourceHeight.Add(-16000);
-    tex_SourceX.Add(-16000);
-    tex_SourceY.Add(-16000);
-    tex_TargetWidth.Add(-16000);
-    tex_TargetHeight.Add(-16000);
-    tex_BoundingWidth.Add(-16000);
-    tex_BoundingHeight.Add(-16000);
-    tex_EmbeddedTextureID.Add(-16000);
-    tex_IsNull.Add(true);
-}
-void NotNullHandler(UndertaleTexturePageItem tex)
-{
-    tex_TargetX.Add(tex.TargetX);
-    tex_TargetY.Add(tex.TargetY);
-    tex_SourceWidth.Add(tex.SourceWidth);
-    tex_SourceHeight.Add(tex.SourceHeight);
-    tex_SourceX.Add(tex.SourceX);
-    tex_SourceY.Add(tex.SourceY);
-    tex_TargetWidth.Add(tex.TargetWidth);
-    tex_TargetHeight.Add(tex.TargetHeight);
-    tex_BoundingWidth.Add(tex.BoundingWidth);
-    tex_BoundingHeight.Add(tex.BoundingHeight);
-    tex_EmbeddedTextureID.Add(DonorData.EmbeddedTextures.IndexOf(tex.TexturePage));
-    tex_IsNull.Add(false);
-}
-void TexturePageItemsUsedUpdate()
-{
-    foreach (UndertaleTexturePageItem texture in Data.TexturePageItems)
-    {
-        TexturePageItemsUsed.Add(false);
-    }
-    foreach(UndertaleSprite sprite in Data.Sprites)
-    {
-        for (int i = 0; i < sprite.Textures.Count; i++)
-        {
-            if (sprite.Textures[i]?.Texture != null)
-            {
-                TexturePageItemsUsed[Data.TexturePageItems.IndexOf(sprite.Textures[i]?.Texture)] = true;
-            }
-        }
-    }
-    foreach (UndertaleBackground bg in Data.Backgrounds)
-    {
-        if (bg.Texture != null)
-        {
-            TexturePageItemsUsed[Data.TexturePageItems.IndexOf(bg.Texture)] = true;
-        }
-    }
-    foreach (UndertaleFont fnt in Data.Fonts)
-    {
-        if (fnt.Texture != null)
-        {
-            TexturePageItemsUsed[Data.TexturePageItems.IndexOf(fnt.Texture)] = true;
-        }
-    }
-}
-void SpriteSheetsUsedUpdate()
-{
-    foreach(UndertaleSprite sprite in Data.Sprites)
-    {
-        for (int i = 0; i < sprite.Textures.Count; i++)
-        {
-            if (sprite.Textures[i]?.Texture != null)
-            {
-                SpriteSheetsUsed[Data.EmbeddedTextures.IndexOf(sprite.Textures[i]?.Texture.TexturePage)] = true;
-            }
-        }
-    }
-    foreach (UndertaleBackground bg in Data.Backgrounds)
-    {
-        if (bg.Texture != null)
-        {
-            SpriteSheetsUsed[Data.EmbeddedTextures.IndexOf(bg.Texture.TexturePage)] = true;
-        }
-    }
-    foreach (UndertaleFont fnt in Data.Fonts)
-    {
-        if (fnt.Texture != null)
-        {
-            SpriteSheetsUsed[Data.EmbeddedTextures.IndexOf(fnt.Texture.TexturePage)] = true;
-        }
-    }
-}
-//Unused
-/*
-void UpdateSpriteSheetsCopyNeeded()
-{
-    for (var j = 0; j < sprCandidates.Count; j++)
-    {
-        UndertaleSprite sprite = Data.Sprites.ByName(sprCandidates[j]);
-        for (int i = 0; i < sprite.Textures.Count; i++)
-        {
-            if (sprite.Textures[i]?.Texture != null)
-            {
-                SpriteSheetsCopyNeeded[Data.EmbeddedTextures.IndexOf(sprite.Textures[i]?.Texture.TexturePage)] = true;
-            }
-        }
-        UpdateProgress();
-    }
-    for (var j = 0; j < bgCandidates.Count; j++)
-    {
-        UndertaleBackground bg = Data.Backgrounds.ByName(bgCandidates[j]);
-        if (bg.Texture != null)
-        {
-            SpriteSheetsCopyNeeded[Data.EmbeddedTextures.IndexOf(bg.Texture.TexturePage)] = true;
-        }
-        UpdateProgress();
-    }
-    for (var j = 0; j < fntCandidates.Count; j++)
-    {
-        UndertaleFont fnt = Data.Fonts.ByName(fntCandidates[j]);
-        if (fnt.Texture != null)
-        {
-            SpriteSheetsCopyNeeded[Data.EmbeddedTextures.IndexOf(fnt.Texture.TexturePage)] = true;
-        }
-        UpdateProgress();
-    }
-}
-*/
-
-List<string> GetSplitStringsList(string assetType)
-{
-    ScriptMessage("Enter the " + assetType + "(s) to copy");
-    List<string> splitStringsList = new List<string>();
-    string InputtedText = "";
-    InputtedText = SimpleTextInput("Menu", "Enter the name(s) of the " + assetType + "(s)", InputtedText, true);
-    string[] IndividualLineArray = InputtedText.Split(new[] { "\n" }, StringSplitOptions.RemoveEmptyEntries);
-    foreach (var OneLine in IndividualLineArray)
-    {
-        splitStringsList.Add(OneLine.Trim());
-    }
-    return splitStringsList;
-}
-=======
-//Adapted from original script by Grossley
-using System.Text;
-using System;
-using System.IO;
-using System.Threading;
-using System.Threading.Tasks;
-using UndertaleModLib.Util;
-
-EnsureDataLoaded();
-
-// Initialization Start
-
-var DataEmbeddedTexturesCount = Data.EmbeddedTextures.Count;
-List<int> tex_TargetX = new List<int>();
-List<int> tex_TargetY = new List<int>();
-List<int> tex_SourceX = new List<int>();
-List<int> tex_SourceY = new List<int>();
-List<int> tex_SourceWidth = new List<int>();
-List<int> tex_SourceHeight = new List<int>();
-List<int> tex_TargetWidth = new List<int>();
-List<int> tex_TargetHeight = new List<int>();
-List<int> tex_BoundingWidth = new List<int>();
-List<int> tex_BoundingHeight = new List<int>();
-List<int> tex_Frame = new List<int>();
-List<int> tex_EmbeddedTextureID = new List<int>();
-List<string> tex_Name = new List<string>();
-List<string> tex_Type = new List<string>();
-List<bool> tex_IsNull = new List<bool>();
-List<bool> TexturePageItemsUsed = new List<bool>();
-
-// Initialization End
-
-ScriptMessage("Select the file to copy from");
-
-UndertaleData DonorData;
-string DonorDataPath = PromptLoadFile(null, null);
-if (DonorDataPath == null)
-    throw new ScriptException("The donor data path was not set.");
-
-using (var stream = new FileStream(DonorDataPath, FileMode.Open, FileAccess.Read))
-    DonorData = UndertaleIO.Read(stream, warning => ScriptMessage("A warning occured while trying to load " + DonorDataPath + ":\n" + warning));
-var DonorDataEmbeddedTexturesCount = DonorData.EmbeddedTextures.Count;
-int copiedSpritesCount = 0;
-int copiedBackgroundsCount = 0;
-int copiedFontsCount = 0;
-int copiedAssetsCount = 0;
-List<string> splitStringsList = GetSplitStringsList("sprite(s)/background(s)/font");
-bool[] SpriteSheetsCopyNeeded = new bool[DonorDataEmbeddedTexturesCount];
-bool[] SpriteSheetsUsed = new bool[(DataEmbeddedTexturesCount + DonorDataEmbeddedTexturesCount)];
-
-int lastTextPage = Data.EmbeddedTextures.Count - 1;
-
-SetProgressBar(null, "Textures Exported", 0, DonorData.TexturePageItems.Count);
-StartUpdater();
-
-SyncBinding("EmbeddedTextures, Strings, Backgrounds, Sprites, Fonts, TexturePageItems", true);
-await Task.Run(() => {
-    for (int i = 0; i < SpriteSheetsCopyNeeded.Length; i++)
-    {
-        SpriteSheetsCopyNeeded[i] = false;
-    }
-    for (int i = 0; i < SpriteSheetsUsed.Length; i++)
-    {
-        SpriteSheetsUsed[i] = false;
-    }
-    for (var i = 0; i < DonorDataEmbeddedTexturesCount; i++)
-    {
-        UndertaleEmbeddedTexture texture = new UndertaleEmbeddedTexture();
-        texture.Name = new UndertaleString("Texture " + ++lastTextPage);
-        texture.TextureData.TextureBlob = DonorData.EmbeddedTextures[i].TextureData.TextureBlob;
-        Data.EmbeddedTextures.Add(texture);
-    }
-    for (var j = 0; j < splitStringsList.Count; j++)
-    {
-        foreach (UndertaleBackground bg in DonorData.Backgrounds)
-        {
-            if (splitStringsList[j].ToLower() == bg.Name.Content.ToLower())
-            {
-                UndertaleBackground nativeBG = Data.Backgrounds.ByName(bg.Name.Content);
-                UndertaleBackground donorBG = DonorData.Backgrounds.ByName(bg.Name.Content);
-                if (nativeBG == null)
-                {
-                    nativeBG = new UndertaleBackground();
-                    nativeBG.Name = Data.Strings.MakeString(bg.Name.Content);
-                    Data.Backgrounds.Add(nativeBG);
-                }
-                nativeBG.Transparent = donorBG.Transparent;
-                nativeBG.Smooth = donorBG.Smooth;
-                nativeBG.Preload = donorBG.Preload;
-                nativeBG.GMS2UnknownAlways2 = donorBG.GMS2UnknownAlways2;
-                nativeBG.GMS2TileWidth = donorBG.GMS2TileWidth;
-                nativeBG.GMS2TileHeight = donorBG.GMS2TileHeight;
-                nativeBG.GMS2OutputBorderX = donorBG.GMS2OutputBorderX;
-                nativeBG.GMS2OutputBorderY = donorBG.GMS2OutputBorderY;
-                nativeBG.GMS2TileColumns = donorBG.GMS2TileColumns;
-                nativeBG.GMS2ItemsPerTileCount = donorBG.GMS2ItemsPerTileCount;
-                nativeBG.GMS2TileCount = donorBG.GMS2TileCount;
-                nativeBG.GMS2UnknownAlwaysZero = donorBG.GMS2UnknownAlwaysZero;
-                nativeBG.GMS2FrameLength = donorBG.GMS2FrameLength;
-                nativeBG.GMS2TileIds = donorBG.GMS2TileIds;
-                DumpBackground(donorBG);
-                copiedBackgroundsCount += 1;
-            }
-        }
-        foreach (UndertaleSprite sprite in DonorData.Sprites)
-        {
-            if (splitStringsList[j].ToLower() == sprite.Name.Content.ToLower())
-            {
-                UndertaleSprite nativeSPR = Data.Sprites.ByName(sprite.Name.Content);
-                UndertaleSprite donorSPR = DonorData.Sprites.ByName(sprite.Name.Content);
-                if (nativeSPR != null)
-                {
-                    nativeSPR.CollisionMasks.Clear();
-                }
-                else
-                {
-                    nativeSPR = new UndertaleSprite();
-                    nativeSPR.Name = Data.Strings.MakeString(sprite.Name.Content);
-                    Data.Sprites.Add(nativeSPR);
-                }
-                for (var i = 0; i < donorSPR.CollisionMasks.Count; i++)
-                    nativeSPR.CollisionMasks.Add(new UndertaleSprite.MaskEntry(donorSPR.CollisionMasks[i].Data));
-                nativeSPR.Width = donorSPR.Width;
-                nativeSPR.Height = donorSPR.Height;
-                nativeSPR.MarginLeft = donorSPR.MarginLeft;
-                nativeSPR.MarginRight = donorSPR.MarginRight;
-                nativeSPR.MarginBottom = donorSPR.MarginBottom;
-                nativeSPR.MarginTop = donorSPR.MarginTop;
-                nativeSPR.Transparent = donorSPR.Transparent;
-                nativeSPR.Smooth = donorSPR.Smooth;
-                nativeSPR.Preload = donorSPR.Preload;
-                nativeSPR.BBoxMode = donorSPR.BBoxMode;
-                nativeSPR.OriginX = donorSPR.OriginX;
-                nativeSPR.OriginY = donorSPR.OriginY;
-
-                // Special sprite types (always used in GMS2)
-                nativeSPR.SVersion = donorSPR.SVersion;
-                nativeSPR.GMS2PlaybackSpeed = donorSPR.GMS2PlaybackSpeed;
-                nativeSPR.IsSpecialType = donorSPR.IsSpecialType;
-                nativeSPR.SpineVersion = donorSPR.SpineVersion;
-                nativeSPR.SpineJSON = donorSPR.SpineJSON;
-                nativeSPR.SpineAtlas = donorSPR.SpineAtlas;
-                nativeSPR.SWFVersion = donorSPR.SWFVersion;
-
-                //Possibly will break
-                nativeSPR.SepMasks = donorSPR.SepMasks;
-                nativeSPR.SSpriteType = donorSPR.SSpriteType;
-                nativeSPR.GMS2PlaybackSpeedType = donorSPR.GMS2PlaybackSpeedType;
-                nativeSPR.SpineTextures = donorSPR.SpineTextures;
-                nativeSPR.YYSWF = donorSPR.YYSWF;
-                nativeSPR.V2Sequence = donorSPR.V2Sequence;
-                nativeSPR.V3NineSlice = donorSPR.V3NineSlice;
-
-                DumpSprite(donorSPR);
-                copiedSpritesCount += 1;
-            }
-        }
-        foreach (UndertaleFont fnt in DonorData.Fonts)
-        {
-            if (splitStringsList[j].ToLower() == fnt.Name.Content.ToLower())
-            {
-                UndertaleFont nativeFNT = Data.Fonts.ByName(fnt.Name.Content);
-                UndertaleFont donorFNT = DonorData.Fonts.ByName(fnt.Name.Content);
-                if (nativeFNT == null)
-                {
-                    nativeFNT = new UndertaleFont();
-                    nativeFNT.Name = Data.Strings.MakeString(fnt.Name.Content);
-                    Data.Fonts.Add(nativeFNT);
-                }
-                nativeFNT.Glyphs.Clear();
-                nativeFNT.RangeStart = donorFNT.RangeStart;
-                nativeFNT.DisplayName = Data.Strings.MakeString(donorFNT.DisplayName.Content);
-                nativeFNT.EmSize = donorFNT.EmSize;
-                nativeFNT.Bold = donorFNT.Bold;
-                nativeFNT.Italic = donorFNT.Italic;
-                nativeFNT.Charset = donorFNT.Charset;
-                nativeFNT.AntiAliasing = donorFNT.AntiAliasing;
-                nativeFNT.ScaleX = donorFNT.ScaleX;
-                nativeFNT.ScaleY = donorFNT.ScaleY;
-                foreach (UndertaleFont.Glyph glyph in donorFNT.Glyphs)
-                {
-                    UndertaleFont.Glyph glyph_new = new UndertaleFont.Glyph();
-                    glyph_new.Character = glyph.Character;
-                    glyph_new.SourceX = glyph.SourceX;
-                    glyph_new.SourceY = glyph.SourceY;
-                    glyph_new.SourceWidth = glyph.SourceWidth;
-                    glyph_new.SourceHeight = glyph.SourceHeight;
-                    glyph_new.Shift = glyph.Shift;
-                    glyph_new.Offset = glyph.Offset;
-                    nativeFNT.Glyphs.Add(glyph_new);
-                }
-                nativeFNT.RangeEnd = donorFNT.RangeEnd;
-                DumpFont(donorFNT);
-                copiedFontsCount += 1;
-            }
-        }
-    }
-    for (var i = 0; i < tex_IsNull.Count; i++)
-    {
-        if (tex_IsNull[i] == false)
-        {
-            UndertaleTexturePageItem texturePageItem = new UndertaleTexturePageItem();
-            texturePageItem.TargetX = (ushort)tex_TargetX[i];
-            texturePageItem.TargetY = (ushort)tex_TargetY[i];
-            texturePageItem.TargetWidth = (ushort)tex_TargetWidth[i];
-            texturePageItem.TargetHeight = (ushort)tex_TargetHeight[i];
-            texturePageItem.SourceX = (ushort)tex_SourceX[i];
-            texturePageItem.SourceY = (ushort)tex_SourceY[i];
-            texturePageItem.SourceWidth = (ushort)tex_SourceWidth[i];
-            texturePageItem.SourceHeight = (ushort)tex_SourceHeight[i];
-            texturePageItem.BoundingWidth = (ushort)tex_BoundingWidth[i];
-            texturePageItem.BoundingHeight = (ushort)tex_BoundingHeight[i];
-            texturePageItem.TexturePage = Data.EmbeddedTextures[(DataEmbeddedTexturesCount + tex_EmbeddedTextureID[i])];
-            Data.TexturePageItems.Add(texturePageItem);
-            texturePageItem.Name = new UndertaleString("PageItem " + Data.TexturePageItems.IndexOf(texturePageItem).ToString());
-            if (tex_Type[i].Equals("bg"))
-            {
-                UndertaleBackground background = Data.Backgrounds.ByName(tex_Name[i]);
-                background.Texture = texturePageItem;
-            }
-            else if (tex_Type[i].Equals("fnt"))
-            {
-                UndertaleFont font = Data.Fonts.ByName(tex_Name[i]);
-                font.Texture = texturePageItem;
-            }
-            else
-            {
-                int frame = tex_Frame[i];
-                UndertaleSprite sprite = Data.Sprites.ByName(tex_Name[i]);
-                UndertaleSprite.TextureEntry texentry = new UndertaleSprite.TextureEntry();
-                texentry.Texture = texturePageItem;
-                if (frame > sprite.Textures.Count - 1)
-                {
-                    while (frame > sprite.Textures.Count - 1)
-                    {
-                        sprite.Textures.Add(texentry);
-                    }
-                }
-                else
-                {
-                    sprite.Textures[frame] = texentry;
-                }
-            }
-        }
-        else
-        {
-            if (tex_Type[i] == "spr")
-            {
-                UndertaleSprite.TextureEntry texentry = new UndertaleSprite.TextureEntry();
-                texentry.Texture = null;
-                Data.Sprites.ByName(tex_Name[i]).Textures.Add(texentry);
-            }
-            if (tex_Type[i] == "bg")
-            {
-                Data.Backgrounds.ByName(tex_Name[i]).Texture = null;
-            }
-            if (tex_Type[i] == "fnt")
-            {
-                Data.Fonts.ByName(tex_Name[i]).Texture = null;
-            }
-        }
-    }
-    SpriteSheetsUsedUpdate();
-    RemoveUnusedSpriteSheets();
-    TexturePageItemsUsedUpdate();
-    RemoveUnusedTexturePageItems();
-});
-SyncBinding(false);
-
-await StopUpdater();
-HideProgressBar();
-copiedAssetsCount = (copiedFontsCount + copiedBackgroundsCount + copiedSpritesCount);
-ScriptMessage(copiedAssetsCount.ToString() + " assets were copied (" + copiedSpritesCount.ToString() + " Sprites, " + copiedBackgroundsCount.ToString() + " Backgrounds, and " + copiedFontsCount.ToString() + " Fonts)");
-
-
-
-
-// Functions
-
-void RemoveUnusedTexturePageItems()
-{
-    for (int i = (TexturePageItemsUsed.Count - 1); i > -1; i--)
-    {
-        if (TexturePageItemsUsed[i] == false)
-        {
-            Data.TexturePageItems.Remove(Data.TexturePageItems[i]);
-        }
-    }
-    foreach (UndertaleTexturePageItem texture in Data.TexturePageItems)
-    {
-        texture.Name = new UndertaleString("PageItem " + Data.TexturePageItems.IndexOf(texture).ToString());
-    }
-}
-void RemoveUnusedSpriteSheets()
-{
-    for (int i = (SpriteSheetsUsed.Length - 1); i > -1; i--)
-    {
-        if (SpriteSheetsUsed[i] == false)
-        {
-            Data.EmbeddedTextures.Remove(Data.EmbeddedTextures[i]);
-        }
-    }
-    foreach (UndertaleEmbeddedTexture texture in Data.EmbeddedTextures)
-    {
-        texture.Name = new UndertaleString("Texture " + Data.EmbeddedTextures.IndexOf(texture).ToString());
-    }
-}
-void DumpSprite(UndertaleSprite sprite)
-{
-    for (int i = 0; i < sprite.Textures.Count; i++)
-    {
-        if (sprite.Textures[i]?.Texture != null)
-            NotNullHandler(sprite.Textures[i].Texture);
-        else
-            NullHandler();
-        tex_Frame.Add(i);
-        tex_Name.Add(sprite.Name.Content);
-        tex_Type.Add("spr");
-    }
-
-    AddProgress(sprite.Textures.Count);
-}
-void DumpFont(UndertaleFont font)
-{
-    if (font.Texture != null)
-        NotNullHandler(font.Texture);
-    else
-        NullHandler();
-    tex_Frame.Add(0);
-    tex_Name.Add(font.Name.Content);
-    tex_Type.Add("fnt");
-
-    IncProgress();
-}
-void DumpBackground(UndertaleBackground background)
-{
-    if (background.Texture != null)
-        NotNullHandler(background.Texture);
-    else
-        NullHandler();
-    tex_Frame.Add(0);
-    tex_Name.Add(background.Name.Content);
-    tex_Type.Add("bg");
-
-    IncProgress();
-}
-void NullHandler()
-{
-    tex_TargetX.Add(-16000);
-    tex_TargetY.Add(-16000);
-    tex_SourceWidth.Add(-16000);
-    tex_SourceHeight.Add(-16000);
-    tex_SourceX.Add(-16000);
-    tex_SourceY.Add(-16000);
-    tex_TargetWidth.Add(-16000);
-    tex_TargetHeight.Add(-16000);
-    tex_BoundingWidth.Add(-16000);
-    tex_BoundingHeight.Add(-16000);
-    tex_EmbeddedTextureID.Add(-16000);
-    tex_IsNull.Add(true);
-}
-void NotNullHandler(UndertaleTexturePageItem tex)
-{
-    tex_TargetX.Add(tex.TargetX);
-    tex_TargetY.Add(tex.TargetY);
-    tex_SourceWidth.Add(tex.SourceWidth);
-    tex_SourceHeight.Add(tex.SourceHeight);
-    tex_SourceX.Add(tex.SourceX);
-    tex_SourceY.Add(tex.SourceY);
-    tex_TargetWidth.Add(tex.TargetWidth);
-    tex_TargetHeight.Add(tex.TargetHeight);
-    tex_BoundingWidth.Add(tex.BoundingWidth);
-    tex_BoundingHeight.Add(tex.BoundingHeight);
-    tex_EmbeddedTextureID.Add(DonorData.EmbeddedTextures.IndexOf(tex.TexturePage));
-    tex_IsNull.Add(false);
-}
-void TexturePageItemsUsedUpdate()
-{
-    foreach (UndertaleTexturePageItem texture in Data.TexturePageItems)
-    {
-        TexturePageItemsUsed.Add(false);
-    }
-    foreach(UndertaleSprite sprite in Data.Sprites)
-    {
-        for (int i = 0; i < sprite.Textures.Count; i++)
-        {
-            if (sprite.Textures[i]?.Texture != null)
-            {
-                TexturePageItemsUsed[Data.TexturePageItems.IndexOf(sprite.Textures[i]?.Texture)] = true;
-            }
-        }
-    }
-    foreach (UndertaleBackground bg in Data.Backgrounds)
-    {
-        if (bg.Texture != null)
-        {
-            TexturePageItemsUsed[Data.TexturePageItems.IndexOf(bg.Texture)] = true;
-        }
-    }
-    foreach (UndertaleFont fnt in Data.Fonts)
-    {
-        if (fnt.Texture != null)
-        {
-            TexturePageItemsUsed[Data.TexturePageItems.IndexOf(fnt.Texture)] = true;
-        }
-    }
-}
-void SpriteSheetsUsedUpdate()
-{
-    foreach(UndertaleSprite sprite in Data.Sprites)
-    {
-        for (int i = 0; i < sprite.Textures.Count; i++)
-        {
-            if (sprite.Textures[i]?.Texture != null)
-            {
-                SpriteSheetsUsed[Data.EmbeddedTextures.IndexOf(sprite.Textures[i]?.Texture.TexturePage)] = true;
-            }
-        }
-    }
-    foreach (UndertaleBackground bg in Data.Backgrounds)
-    {
-        if (bg.Texture != null)
-        {
-            SpriteSheetsUsed[Data.EmbeddedTextures.IndexOf(bg.Texture.TexturePage)] = true;
-        }
-    }
-    foreach (UndertaleFont fnt in Data.Fonts)
-    {
-        if (fnt.Texture != null)
-        {
-            SpriteSheetsUsed[Data.EmbeddedTextures.IndexOf(fnt.Texture.TexturePage)] = true;
-        }
-    }
-}
-//Unused
-/*
-void UpdateSpriteSheetsCopyNeeded()
-{
-    for (var j = 0; j < sprCandidates.Count; j++)
-    {
-        UndertaleSprite sprite = Data.Sprites.ByName(sprCandidates[j]);
-        for (int i = 0; i < sprite.Textures.Count; i++)
-        {
-            if (sprite.Textures[i]?.Texture != null)
-            {
-                SpriteSheetsCopyNeeded[Data.EmbeddedTextures.IndexOf(sprite.Textures[i]?.Texture.TexturePage)] = true;
-            }
-        }
-        UpdateProgress();
-    }
-    for (var j = 0; j < bgCandidates.Count; j++)
-    {
-        UndertaleBackground bg = Data.Backgrounds.ByName(bgCandidates[j]);
-        if (bg.Texture != null)
-        {
-            SpriteSheetsCopyNeeded[Data.EmbeddedTextures.IndexOf(bg.Texture.TexturePage)] = true;
-        }
-        UpdateProgress();
-    }
-    for (var j = 0; j < fntCandidates.Count; j++)
-    {
-        UndertaleFont fnt = Data.Fonts.ByName(fntCandidates[j]);
-        if (fnt.Texture != null)
-        {
-            SpriteSheetsCopyNeeded[Data.EmbeddedTextures.IndexOf(fnt.Texture.TexturePage)] = true;
-        }
-        UpdateProgress();
-    }
-}
-*/
-
-List<string> GetSplitStringsList(string assetType)
-{
-    ScriptMessage("Enter the " + assetType + "(s) to copy");
-    List<string> splitStringsList = new List<string>();
-    string InputtedText = "";
-    InputtedText = SimpleTextInput("Menu", "Enter the name(s) of the " + assetType + "(s)", InputtedText, true);
-    string[] IndividualLineArray = InputtedText.Split('\n', StringSplitOptions.RemoveEmptyEntries);
-    foreach (var OneLine in IndividualLineArray)
-    {
-        splitStringsList.Add(OneLine.Trim());
-    }
-    return splitStringsList;
-}
->>>>>>> 55bb7bc9
+//Adapted from original script by Grossley
+using System.Text;
+using System;
+using System.IO;
+using System.Threading;
+using System.Threading.Tasks;
+using UndertaleModLib.Util;
+
+EnsureDataLoaded();
+
+// Initialization Start
+
+var DataEmbeddedTexturesCount = Data.EmbeddedTextures.Count;
+List<int> tex_TargetX = new List<int>();
+List<int> tex_TargetY = new List<int>();
+List<int> tex_SourceX = new List<int>();
+List<int> tex_SourceY = new List<int>();
+List<int> tex_SourceWidth = new List<int>();
+List<int> tex_SourceHeight = new List<int>();
+List<int> tex_TargetWidth = new List<int>();
+List<int> tex_TargetHeight = new List<int>();
+List<int> tex_BoundingWidth = new List<int>();
+List<int> tex_BoundingHeight = new List<int>();
+List<int> tex_Frame = new List<int>();
+List<int> tex_EmbeddedTextureID = new List<int>();
+List<string> tex_Name = new List<string>();
+List<string> tex_Type = new List<string>();
+List<bool> tex_IsNull = new List<bool>();
+List<bool> TexturePageItemsUsed = new List<bool>();
+
+// Initialization End
+
+ScriptMessage("Select the file to copy from");
+
+UndertaleData DonorData;
+string DonorDataPath = PromptLoadFile(null, null);
+if (DonorDataPath == null)
+    throw new ScriptException("The donor data path was not set.");
+
+using (var stream = new FileStream(DonorDataPath, FileMode.Open, FileAccess.Read))
+    DonorData = UndertaleIO.Read(stream, warning => ScriptMessage("A warning occured while trying to load " + DonorDataPath + ":\n" + warning));
+var DonorDataEmbeddedTexturesCount = DonorData.EmbeddedTextures.Count;
+int copiedSpritesCount = 0;
+int copiedBackgroundsCount = 0;
+int copiedFontsCount = 0;
+int copiedAssetsCount = 0;
+List<string> splitStringsList = GetSplitStringsList("sprite(s)/background(s)/font");
+bool[] SpriteSheetsCopyNeeded = new bool[DonorDataEmbeddedTexturesCount];
+bool[] SpriteSheetsUsed = new bool[(DataEmbeddedTexturesCount + DonorDataEmbeddedTexturesCount)];
+
+int lastTextPage = Data.EmbeddedTextures.Count - 1;
+
+SetProgressBar(null, "Textures Exported", 0, DonorData.TexturePageItems.Count);
+StartProgressBarUpdater();
+
+SyncBinding("EmbeddedTextures, Strings, Backgrounds, Sprites, Fonts, TexturePageItems", true);
+await Task.Run(() => {
+    for (int i = 0; i < SpriteSheetsCopyNeeded.Length; i++)
+    {
+        SpriteSheetsCopyNeeded[i] = false;
+    }
+    for (int i = 0; i < SpriteSheetsUsed.Length; i++)
+    {
+        SpriteSheetsUsed[i] = false;
+    }
+    for (var i = 0; i < DonorDataEmbeddedTexturesCount; i++)
+    {
+        UndertaleEmbeddedTexture texture = new UndertaleEmbeddedTexture();
+        texture.Name = new UndertaleString("Texture " + ++lastTextPage);
+        texture.TextureData.TextureBlob = DonorData.EmbeddedTextures[i].TextureData.TextureBlob;
+        Data.EmbeddedTextures.Add(texture);
+    }
+    for (var j = 0; j < splitStringsList.Count; j++)
+    {
+        foreach (UndertaleBackground bg in DonorData.Backgrounds)
+        {
+            if (splitStringsList[j].ToLower() == bg.Name.Content.ToLower())
+            {
+                UndertaleBackground nativeBG = Data.Backgrounds.ByName(bg.Name.Content);
+                UndertaleBackground donorBG = DonorData.Backgrounds.ByName(bg.Name.Content);
+                if (nativeBG == null)
+                {
+                    nativeBG = new UndertaleBackground();
+                    nativeBG.Name = Data.Strings.MakeString(bg.Name.Content);
+                    Data.Backgrounds.Add(nativeBG);
+                }
+                nativeBG.Transparent = donorBG.Transparent;
+                nativeBG.Smooth = donorBG.Smooth;
+                nativeBG.Preload = donorBG.Preload;
+                nativeBG.GMS2UnknownAlways2 = donorBG.GMS2UnknownAlways2;
+                nativeBG.GMS2TileWidth = donorBG.GMS2TileWidth;
+                nativeBG.GMS2TileHeight = donorBG.GMS2TileHeight;
+                nativeBG.GMS2OutputBorderX = donorBG.GMS2OutputBorderX;
+                nativeBG.GMS2OutputBorderY = donorBG.GMS2OutputBorderY;
+                nativeBG.GMS2TileColumns = donorBG.GMS2TileColumns;
+                nativeBG.GMS2ItemsPerTileCount = donorBG.GMS2ItemsPerTileCount;
+                nativeBG.GMS2TileCount = donorBG.GMS2TileCount;
+                nativeBG.GMS2UnknownAlwaysZero = donorBG.GMS2UnknownAlwaysZero;
+                nativeBG.GMS2FrameLength = donorBG.GMS2FrameLength;
+                nativeBG.GMS2TileIds = donorBG.GMS2TileIds;
+                DumpBackground(donorBG);
+                copiedBackgroundsCount += 1;
+            }
+        }
+        foreach (UndertaleSprite sprite in DonorData.Sprites)
+        {
+            if (splitStringsList[j].ToLower() == sprite.Name.Content.ToLower())
+            {
+                UndertaleSprite nativeSPR = Data.Sprites.ByName(sprite.Name.Content);
+                UndertaleSprite donorSPR = DonorData.Sprites.ByName(sprite.Name.Content);
+                if (nativeSPR != null)
+                {
+                    nativeSPR.CollisionMasks.Clear();
+                }
+                else
+                {
+                    nativeSPR = new UndertaleSprite();
+                    nativeSPR.Name = Data.Strings.MakeString(sprite.Name.Content);
+                    Data.Sprites.Add(nativeSPR);
+                }
+                for (var i = 0; i < donorSPR.CollisionMasks.Count; i++)
+                    nativeSPR.CollisionMasks.Add(new UndertaleSprite.MaskEntry(donorSPR.CollisionMasks[i].Data));
+                nativeSPR.Width = donorSPR.Width;
+                nativeSPR.Height = donorSPR.Height;
+                nativeSPR.MarginLeft = donorSPR.MarginLeft;
+                nativeSPR.MarginRight = donorSPR.MarginRight;
+                nativeSPR.MarginBottom = donorSPR.MarginBottom;
+                nativeSPR.MarginTop = donorSPR.MarginTop;
+                nativeSPR.Transparent = donorSPR.Transparent;
+                nativeSPR.Smooth = donorSPR.Smooth;
+                nativeSPR.Preload = donorSPR.Preload;
+                nativeSPR.BBoxMode = donorSPR.BBoxMode;
+                nativeSPR.OriginX = donorSPR.OriginX;
+                nativeSPR.OriginY = donorSPR.OriginY;
+
+                // Special sprite types (always used in GMS2)
+                nativeSPR.SVersion = donorSPR.SVersion;
+                nativeSPR.GMS2PlaybackSpeed = donorSPR.GMS2PlaybackSpeed;
+                nativeSPR.IsSpecialType = donorSPR.IsSpecialType;
+                nativeSPR.SpineVersion = donorSPR.SpineVersion;
+                nativeSPR.SpineJSON = donorSPR.SpineJSON;
+                nativeSPR.SpineAtlas = donorSPR.SpineAtlas;
+                nativeSPR.SWFVersion = donorSPR.SWFVersion;
+
+                //Possibly will break
+                nativeSPR.SepMasks = donorSPR.SepMasks;
+                nativeSPR.SSpriteType = donorSPR.SSpriteType;
+                nativeSPR.GMS2PlaybackSpeedType = donorSPR.GMS2PlaybackSpeedType;
+                nativeSPR.SpineTextures = donorSPR.SpineTextures;
+                nativeSPR.YYSWF = donorSPR.YYSWF;
+                nativeSPR.V2Sequence = donorSPR.V2Sequence;
+                nativeSPR.V3NineSlice = donorSPR.V3NineSlice;
+
+                DumpSprite(donorSPR);
+                copiedSpritesCount += 1;
+            }
+        }
+        foreach (UndertaleFont fnt in DonorData.Fonts)
+        {
+            if (splitStringsList[j].ToLower() == fnt.Name.Content.ToLower())
+            {
+                UndertaleFont nativeFNT = Data.Fonts.ByName(fnt.Name.Content);
+                UndertaleFont donorFNT = DonorData.Fonts.ByName(fnt.Name.Content);
+                if (nativeFNT == null)
+                {
+                    nativeFNT = new UndertaleFont();
+                    nativeFNT.Name = Data.Strings.MakeString(fnt.Name.Content);
+                    Data.Fonts.Add(nativeFNT);
+                }
+                nativeFNT.Glyphs.Clear();
+                nativeFNT.RangeStart = donorFNT.RangeStart;
+                nativeFNT.DisplayName = Data.Strings.MakeString(donorFNT.DisplayName.Content);
+                nativeFNT.EmSize = donorFNT.EmSize;
+                nativeFNT.Bold = donorFNT.Bold;
+                nativeFNT.Italic = donorFNT.Italic;
+                nativeFNT.Charset = donorFNT.Charset;
+                nativeFNT.AntiAliasing = donorFNT.AntiAliasing;
+                nativeFNT.ScaleX = donorFNT.ScaleX;
+                nativeFNT.ScaleY = donorFNT.ScaleY;
+                foreach (UndertaleFont.Glyph glyph in donorFNT.Glyphs)
+                {
+                    UndertaleFont.Glyph glyph_new = new UndertaleFont.Glyph();
+                    glyph_new.Character = glyph.Character;
+                    glyph_new.SourceX = glyph.SourceX;
+                    glyph_new.SourceY = glyph.SourceY;
+                    glyph_new.SourceWidth = glyph.SourceWidth;
+                    glyph_new.SourceHeight = glyph.SourceHeight;
+                    glyph_new.Shift = glyph.Shift;
+                    glyph_new.Offset = glyph.Offset;
+                    nativeFNT.Glyphs.Add(glyph_new);
+                }
+                nativeFNT.RangeEnd = donorFNT.RangeEnd;
+                DumpFont(donorFNT);
+                copiedFontsCount += 1;
+            }
+        }
+    }
+    for (var i = 0; i < tex_IsNull.Count; i++)
+    {
+        if (tex_IsNull[i] == false)
+        {
+            UndertaleTexturePageItem texturePageItem = new UndertaleTexturePageItem();
+            texturePageItem.TargetX = (ushort)tex_TargetX[i];
+            texturePageItem.TargetY = (ushort)tex_TargetY[i];
+            texturePageItem.TargetWidth = (ushort)tex_TargetWidth[i];
+            texturePageItem.TargetHeight = (ushort)tex_TargetHeight[i];
+            texturePageItem.SourceX = (ushort)tex_SourceX[i];
+            texturePageItem.SourceY = (ushort)tex_SourceY[i];
+            texturePageItem.SourceWidth = (ushort)tex_SourceWidth[i];
+            texturePageItem.SourceHeight = (ushort)tex_SourceHeight[i];
+            texturePageItem.BoundingWidth = (ushort)tex_BoundingWidth[i];
+            texturePageItem.BoundingHeight = (ushort)tex_BoundingHeight[i];
+            texturePageItem.TexturePage = Data.EmbeddedTextures[(DataEmbeddedTexturesCount + tex_EmbeddedTextureID[i])];
+            Data.TexturePageItems.Add(texturePageItem);
+            texturePageItem.Name = new UndertaleString("PageItem " + Data.TexturePageItems.IndexOf(texturePageItem).ToString());
+            if (tex_Type[i].Equals("bg"))
+            {
+                UndertaleBackground background = Data.Backgrounds.ByName(tex_Name[i]);
+                background.Texture = texturePageItem;
+            }
+            else if (tex_Type[i].Equals("fnt"))
+            {
+                UndertaleFont font = Data.Fonts.ByName(tex_Name[i]);
+                font.Texture = texturePageItem;
+            }
+            else
+            {
+                int frame = tex_Frame[i];
+                UndertaleSprite sprite = Data.Sprites.ByName(tex_Name[i]);
+                UndertaleSprite.TextureEntry texentry = new UndertaleSprite.TextureEntry();
+                texentry.Texture = texturePageItem;
+                if (frame > sprite.Textures.Count - 1)
+                {
+                    while (frame > sprite.Textures.Count - 1)
+                    {
+                        sprite.Textures.Add(texentry);
+                    }
+                }
+                else
+                {
+                    sprite.Textures[frame] = texentry;
+                }
+            }
+        }
+        else
+        {
+            if (tex_Type[i] == "spr")
+            {
+                UndertaleSprite.TextureEntry texentry = new UndertaleSprite.TextureEntry();
+                texentry.Texture = null;
+                Data.Sprites.ByName(tex_Name[i]).Textures.Add(texentry);
+            }
+            if (tex_Type[i] == "bg")
+            {
+                Data.Backgrounds.ByName(tex_Name[i]).Texture = null;
+            }
+            if (tex_Type[i] == "fnt")
+            {
+                Data.Fonts.ByName(tex_Name[i]).Texture = null;
+            }
+        }
+    }
+    SpriteSheetsUsedUpdate();
+    RemoveUnusedSpriteSheets();
+    TexturePageItemsUsedUpdate();
+    RemoveUnusedTexturePageItems();
+});
+DisableAllSyncBindings();
+
+await StopProgressBarUpdater();
+HideProgressBar();
+copiedAssetsCount = (copiedFontsCount + copiedBackgroundsCount + copiedSpritesCount);
+ScriptMessage(copiedAssetsCount.ToString() + " assets were copied (" + copiedSpritesCount.ToString() + " Sprites, " + copiedBackgroundsCount.ToString() + " Backgrounds, and " + copiedFontsCount.ToString() + " Fonts)");
+
+
+
+
+// Functions
+
+void RemoveUnusedTexturePageItems()
+{
+    for (int i = (TexturePageItemsUsed.Count - 1); i > -1; i--)
+    {
+        if (TexturePageItemsUsed[i] == false)
+        {
+            Data.TexturePageItems.Remove(Data.TexturePageItems[i]);
+        }
+    }
+    foreach (UndertaleTexturePageItem texture in Data.TexturePageItems)
+    {
+        texture.Name = new UndertaleString("PageItem " + Data.TexturePageItems.IndexOf(texture).ToString());
+    }
+}
+void RemoveUnusedSpriteSheets()
+{
+    for (int i = (SpriteSheetsUsed.Length - 1); i > -1; i--)
+    {
+        if (SpriteSheetsUsed[i] == false)
+        {
+            Data.EmbeddedTextures.Remove(Data.EmbeddedTextures[i]);
+        }
+    }
+    foreach (UndertaleEmbeddedTexture texture in Data.EmbeddedTextures)
+    {
+        texture.Name = new UndertaleString("Texture " + Data.EmbeddedTextures.IndexOf(texture).ToString());
+    }
+}
+void DumpSprite(UndertaleSprite sprite)
+{
+    for (int i = 0; i < sprite.Textures.Count; i++)
+    {
+        if (sprite.Textures[i]?.Texture != null)
+            NotNullHandler(sprite.Textures[i].Texture);
+        else
+            NullHandler();
+        tex_Frame.Add(i);
+        tex_Name.Add(sprite.Name.Content);
+        tex_Type.Add("spr");
+    }
+
+    AddProgress(sprite.Textures.Count);
+}
+void DumpFont(UndertaleFont font)
+{
+    if (font.Texture != null)
+        NotNullHandler(font.Texture);
+    else
+        NullHandler();
+    tex_Frame.Add(0);
+    tex_Name.Add(font.Name.Content);
+    tex_Type.Add("fnt");
+
+    IncrementProgress();
+}
+void DumpBackground(UndertaleBackground background)
+{
+    if (background.Texture != null)
+        NotNullHandler(background.Texture);
+    else
+        NullHandler();
+    tex_Frame.Add(0);
+    tex_Name.Add(background.Name.Content);
+    tex_Type.Add("bg");
+
+    IncrementProgress();
+}
+void NullHandler()
+{
+    tex_TargetX.Add(-16000);
+    tex_TargetY.Add(-16000);
+    tex_SourceWidth.Add(-16000);
+    tex_SourceHeight.Add(-16000);
+    tex_SourceX.Add(-16000);
+    tex_SourceY.Add(-16000);
+    tex_TargetWidth.Add(-16000);
+    tex_TargetHeight.Add(-16000);
+    tex_BoundingWidth.Add(-16000);
+    tex_BoundingHeight.Add(-16000);
+    tex_EmbeddedTextureID.Add(-16000);
+    tex_IsNull.Add(true);
+}
+void NotNullHandler(UndertaleTexturePageItem tex)
+{
+    tex_TargetX.Add(tex.TargetX);
+    tex_TargetY.Add(tex.TargetY);
+    tex_SourceWidth.Add(tex.SourceWidth);
+    tex_SourceHeight.Add(tex.SourceHeight);
+    tex_SourceX.Add(tex.SourceX);
+    tex_SourceY.Add(tex.SourceY);
+    tex_TargetWidth.Add(tex.TargetWidth);
+    tex_TargetHeight.Add(tex.TargetHeight);
+    tex_BoundingWidth.Add(tex.BoundingWidth);
+    tex_BoundingHeight.Add(tex.BoundingHeight);
+    tex_EmbeddedTextureID.Add(DonorData.EmbeddedTextures.IndexOf(tex.TexturePage));
+    tex_IsNull.Add(false);
+}
+void TexturePageItemsUsedUpdate()
+{
+    foreach (UndertaleTexturePageItem texture in Data.TexturePageItems)
+    {
+        TexturePageItemsUsed.Add(false);
+    }
+    foreach(UndertaleSprite sprite in Data.Sprites)
+    {
+        for (int i = 0; i < sprite.Textures.Count; i++)
+        {
+            if (sprite.Textures[i]?.Texture != null)
+            {
+                TexturePageItemsUsed[Data.TexturePageItems.IndexOf(sprite.Textures[i]?.Texture)] = true;
+            }
+        }
+    }
+    foreach (UndertaleBackground bg in Data.Backgrounds)
+    {
+        if (bg.Texture != null)
+        {
+            TexturePageItemsUsed[Data.TexturePageItems.IndexOf(bg.Texture)] = true;
+        }
+    }
+    foreach (UndertaleFont fnt in Data.Fonts)
+    {
+        if (fnt.Texture != null)
+        {
+            TexturePageItemsUsed[Data.TexturePageItems.IndexOf(fnt.Texture)] = true;
+        }
+    }
+}
+void SpriteSheetsUsedUpdate()
+{
+    foreach(UndertaleSprite sprite in Data.Sprites)
+    {
+        for (int i = 0; i < sprite.Textures.Count; i++)
+        {
+            if (sprite.Textures[i]?.Texture != null)
+            {
+                SpriteSheetsUsed[Data.EmbeddedTextures.IndexOf(sprite.Textures[i]?.Texture.TexturePage)] = true;
+            }
+        }
+    }
+    foreach (UndertaleBackground bg in Data.Backgrounds)
+    {
+        if (bg.Texture != null)
+        {
+            SpriteSheetsUsed[Data.EmbeddedTextures.IndexOf(bg.Texture.TexturePage)] = true;
+        }
+    }
+    foreach (UndertaleFont fnt in Data.Fonts)
+    {
+        if (fnt.Texture != null)
+        {
+            SpriteSheetsUsed[Data.EmbeddedTextures.IndexOf(fnt.Texture.TexturePage)] = true;
+        }
+    }
+}
+//Unused
+/*
+void UpdateSpriteSheetsCopyNeeded()
+{
+    for (var j = 0; j < sprCandidates.Count; j++)
+    {
+        UndertaleSprite sprite = Data.Sprites.ByName(sprCandidates[j]);
+        for (int i = 0; i < sprite.Textures.Count; i++)
+        {
+            if (sprite.Textures[i]?.Texture != null)
+            {
+                SpriteSheetsCopyNeeded[Data.EmbeddedTextures.IndexOf(sprite.Textures[i]?.Texture.TexturePage)] = true;
+            }
+        }
+        UpdateProgress();
+    }
+    for (var j = 0; j < bgCandidates.Count; j++)
+    {
+        UndertaleBackground bg = Data.Backgrounds.ByName(bgCandidates[j]);
+        if (bg.Texture != null)
+        {
+            SpriteSheetsCopyNeeded[Data.EmbeddedTextures.IndexOf(bg.Texture.TexturePage)] = true;
+        }
+        UpdateProgress();
+    }
+    for (var j = 0; j < fntCandidates.Count; j++)
+    {
+        UndertaleFont fnt = Data.Fonts.ByName(fntCandidates[j]);
+        if (fnt.Texture != null)
+        {
+            SpriteSheetsCopyNeeded[Data.EmbeddedTextures.IndexOf(fnt.Texture.TexturePage)] = true;
+        }
+        UpdateProgress();
+    }
+}
+*/
+
+List<string> GetSplitStringsList(string assetType)
+{
+    ScriptMessage("Enter the " + assetType + "(s) to copy");
+    List<string> splitStringsList = new List<string>();
+    string InputtedText = "";
+    InputtedText = SimpleTextInput("Menu", "Enter the name(s) of the " + assetType + "(s)", InputtedText, true);
+    string[] IndividualLineArray = InputtedText.Split('\n', StringSplitOptions.RemoveEmptyEntries);
+    foreach (var OneLine in IndividualLineArray)
+    {
+        splitStringsList.Add(OneLine.Trim());
+    }
+    return splitStringsList;
+}