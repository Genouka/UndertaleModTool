--- conflicted
+++ resolved
@@ -18,11 +18,7 @@
 The alternative is ASM mode.
 
 Warning: All comments, decompilation corrections, and other relevant changes will be deleted from your profile in ASM mode.
-<<<<<<< HEAD
 ASM mode is recommended ONLY for games without code corrections or GMS 2.3 games.");
-=======
-ASM mode is recommended ONLY for games without code corrections or GMS 2.3 games, or for a faster run time.");
->>>>>>> 0842b715
 
 // Helper function for defining functions
 UndertaleFunction DefineFunc(string name)
