--- conflicted
+++ resolved
@@ -249,11 +249,8 @@
                                                 GetType().GetTypeInfo().Assembly,
                                                 typeof(JsonConvert).GetTypeInfo().Assembly,
                                                 typeof(System.Text.RegularExpressions.Regex).GetTypeInfo().Assembly,
-<<<<<<< HEAD
+                                                typeof(ImageMagick.MagickImage).GetTypeInfo().Assembly,
                                                 typeof(Underanalyzer.Decompiler.DecompileContext).Assembly)
-=======
-                                                typeof(ImageMagick.MagickImage).GetTypeInfo().Assembly)
->>>>>>> d9df6348
                                 .WithEmitDebugInformation(true); //when script throws an exception, add a exception location (line number)
             });
 
