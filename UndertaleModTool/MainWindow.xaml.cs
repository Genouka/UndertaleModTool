--- conflicted
+++ resolved
@@ -3188,14 +3188,8 @@
                         // Invoke updater
                         Process.Start(new ProcessStartInfo(Path.Combine(updaterFolderTemp, "UndertaleModToolUpdater.exe"))
                         {
-<<<<<<< HEAD
-                            UpdateProgressStatus($"Downloaded MB: {downloaded}");
-                        }
-                        catch { }
-=======
                             WorkingDirectory = updaterFolderTemp
                         });
->>>>>>> 51ebf7f4
 
                         CloseOtherWindows();
 
