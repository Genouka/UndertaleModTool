--- conflicted
+++ resolved
@@ -53,246 +53,6 @@
 
 namespace UndertaleModTool
 {
-<<<<<<< HEAD
-=======
-    public class Tab : INotifyPropertyChanged
-    {
-        public static readonly BitmapImage ClosedIcon = new(new Uri(@"/Resources/X.png", UriKind.RelativeOrAbsolute));
-        public static readonly BitmapImage ClosedHoverIcon = new(new Uri(@"/Resources/X_Down.png", UriKind.RelativeOrAbsolute));
-
-        private static readonly MainWindow mainWindow = Application.Current.MainWindow as MainWindow;
-
-        public event PropertyChangedEventHandler PropertyChanged;
-
-        private object _currentObject;
-
-        [PropertyChanged.DoNotNotify] // Prevents "PropertyChanged.Invoke()" injection on compile
-        public object CurrentObject
-        {
-            get => _currentObject;
-            set
-            {
-                object prevObj = _currentObject;
-                _currentObject = value;
-
-                SetTabTitleBinding(value, prevObj);
-
-                PropertyChanged?.Invoke(this, new PropertyChangedEventArgs(nameof(CurrentObject)));
-                mainWindow.RaiseOnSelectedChanged();
-            }
-        }
-        public string TabTitle { get; set; } = "Untitled";
-        public bool IsCustomTitle { get; set; }
-        public int TabIndex { get; set; }
-        public bool AutoClose { get; set; } = false;
-
-        public ObservableCollection<object> History { get; } = new();
-        public int HistoryPosition { get; set; }
-
-        public Tab(object obj, int tabIndex, string tabTitle = null)
-        {
-            CurrentObject = obj;
-            TabIndex = tabIndex;
-            AutoClose = obj is DescriptionView;
-
-            IsCustomTitle = tabTitle is not null;
-            if (IsCustomTitle)
-            {
-                if (tabTitle.Length > 64)
-                    TabTitle = tabTitle[..64] + "...";
-                else
-                    TabTitle = tabTitle;
-            }
-        }
-
-        public static string GetTitleForObject(object obj)
-        {
-            if (obj is null)
-                return null;
-
-            string title = null;
-
-            if (obj is DescriptionView view)
-            {
-                if (view.Heading.Contains("Welcome"))
-                {
-                    title = "Welcome!";
-                }
-                else
-                {
-                    title = view.Heading;
-                }
-            }
-            else if (obj is UndertaleNamedResource namedRes)
-            {
-                string content = namedRes.Name?.Content;
-
-                string header = obj switch
-                {
-                    UndertaleAudioGroup => "Audio Group",
-                    UndertaleSound => "Sound",
-                    UndertaleSprite => "Sprite",
-                    UndertaleBackground => "Background",
-                    UndertalePath => "Path",
-                    UndertaleScript => "Script",
-                    UndertaleShader => "Shader",
-                    UndertaleFont => "Font",
-                    UndertaleTimeline => "Timeline",
-                    UndertaleGameObject => "Game Object",
-                    UndertaleRoom => "Room",
-                    UndertaleExtension => "Extension",
-                    UndertaleTexturePageItem => "Texture Page Item",
-                    UndertaleCode => "Code",
-                    UndertaleVariable => "Variable",
-                    UndertaleFunction => "Function",
-                    UndertaleCodeLocals => "Code Locals",
-                    UndertaleEmbeddedTexture => "Embedded Texture",
-                    UndertaleEmbeddedAudio => "Embedded Audio",
-                    UndertaleTextureGroupInfo => "Texture Group Info",
-                    UndertaleEmbeddedImage => "Embedded Image",
-                    UndertaleSequence => "Sequence",
-                    UndertaleAnimationCurve => "Animation Curve",
-                    _ => null
-                };
-
-                if (header is not null)
-                    title = header + " - " + content;
-                else
-                    Debug.WriteLine($"Could not handle type {obj.GetType()}");
-            }
-            else if (obj is UndertaleString str)
-            {
-                string stringFirstLine = str.Content;
-                if (stringFirstLine is not null)
-                {
-                    if (stringFirstLine.Length == 0)
-                        stringFirstLine = "(empty string)";
-                    else
-                    {
-                        int stringLength = StringTitleConverter.NewLineRegex.Match(stringFirstLine).Index;
-                        if (stringLength != 0)
-                            stringFirstLine = stringFirstLine[..stringLength] + " ...";
-                    }
-                }
-
-                title = "String - " + stringFirstLine;
-            }
-            else if (obj is UndertaleExtensionFile file)
-            {
-                title = $"Extension file - {file.Filename}";
-            }
-            else if (obj is UndertaleExtensionFunction func)
-            {
-                title = $"Extension function - {func.Name}";
-            }
-            else if (obj is UndertaleChunkVARI)
-            {
-                title = "Variables Overview";
-            }
-            else if (obj is GeneralInfoEditor)
-            {
-                title = "General Info";
-            }
-            else if (obj is GlobalInitEditor)
-            {
-                title = "Global Init";
-            }
-            else if (obj is GameEndEditor)
-            {
-                title = "Game End";
-            }
-            else
-            {
-                Debug.WriteLine($"Could not handle type {obj.GetType()}");
-            }
-
-            if (title is not null)
-            {
-                // "\t" is displayed as 8 spaces.
-                // So, replace all "\t" with spaces,
-                // in order to properly shorten the title.
-                title = title.Replace("\t", "        ");
-
-                if (title.Length > 64)
-                    title = title[..64] + "...";
-            }
-
-            return title;
-        }
-
-        public static void SetTabTitleBinding(object obj, object prevObj, TextBlock textBlock = null)
-        {
-            if (textBlock is null)
-            {
-                var cont = mainWindow.TabController.ItemContainerGenerator.ContainerFromIndex(mainWindow.CurrentTabIndex);
-                textBlock = MainWindow.FindVisualChild<TextBlock>(cont);
-            }
-            else
-                obj = (textBlock.DataContext as Tab)?.CurrentObject;
-
-            if (obj is null || textBlock is null)
-                return;
-
-            bool objNamed = obj is UndertaleNamedResource;
-            bool objString = obj is UndertaleString;
-
-            if (prevObj is not null)
-            {
-                bool pObjNamed = prevObj is UndertaleNamedResource;
-                bool pObjString = prevObj is UndertaleString;
-
-                // If both objects have the same type (one of above)
-                // or both objects are not "UndertaleNamedResource",
-                // then there's no need to change the binding
-                if (pObjNamed && objNamed || pObjString && objString || !(pObjNamed || objNamed))
-                    return;
-            }
-
-            MultiBinding binding = new()
-            {
-                Converter = TabTitleConverter.Instance,
-                Mode = BindingMode.OneWay
-            };
-            binding.Bindings.Add(new Binding() { Mode = BindingMode.OneTime });
-
-            // These bindings are only for notification
-            binding.Bindings.Add(new Binding("CurrentObject") { Mode = BindingMode.OneWay });
-            if (objNamed)
-                binding.Bindings.Add(new Binding("CurrentObject.Name.Content") { Mode = BindingMode.OneWay });
-            else if (objString)
-                binding.Bindings.Add(new Binding("CurrentObject.Content") { Mode = BindingMode.OneWay });
-
-            textBlock.SetBinding(TextBlock.TextProperty, binding);
-        }
-
-        public override string ToString()
-        {
-            // for ease of debugging
-            return GetType().FullName + " - {" + CurrentObject?.ToString() + '}';
-        }
-    }
-    public class TabTitleConverter : IMultiValueConverter
-    {
-        public static TabTitleConverter Instance { get; } = new();
-
-        public object Convert(object[] values, Type targetType, object parameter, CultureInfo culture)
-        {
-            if (values[0] is not Tab tab)
-                return null;
-
-            if (!tab.IsCustomTitle)
-                tab.TabTitle = Tab.GetTitleForObject(tab.CurrentObject);
-
-            return tab.TabTitle;
-        }
-
-        public object[] ConvertBack(object value, Type[] targetTypes, object parameter, CultureInfo culture)
-        {
-            throw new NotImplementedException();
-        }
-    }
-
->>>>>>> 97bc48fd
     /// <summary>
     /// Logika interakcji dla klasy MainWindow.xaml
     /// </summary>
