<<<<<<< HEAD
//Adapted from original script by Grossley
using System.Text;
using System;
using System.IO;
using System.Threading;
using System.Threading.Tasks;
using UndertaleModLib.Util;

EnsureDataLoaded();

if (Data.IsYYC())
{
    ScriptError("You cannot do a code dump of a YYC game! There is no code to dump!");
    return;
}

ThreadLocal<GlobalDecompileContext> DECOMPILE_CONTEXT = new ThreadLocal<GlobalDecompileContext>(() => new GlobalDecompileContext(Data, false));

int failed = 0;

string codeFolder = PromptChooseDirectory();
if (codeFolder == null)
    throw new ScriptException("The export folder was not set.");
Directory.CreateDirectory(Path.Combine(codeFolder, "Code"));
codeFolder = Path.Combine(codeFolder, "Code");

List<String> codeToDump = new List<String>();
List<String> gameObjectCandidates = new List<String>();
List<String> splitStringsList = new List<String>();
string InputtedText = "";
InputtedText = SimpleTextInput("Menu", "Enter object, script, or code entry names", InputtedText, true);
string[] IndividualLineArray = InputtedText.Split(new[] { "\n" }, StringSplitOptions.RemoveEmptyEntries);
foreach (var OneLine in IndividualLineArray)
{
    splitStringsList.Add(OneLine.Trim());
}
for (var j = 0; j < splitStringsList.Count; j++)
{
    foreach (UndertaleGameObject obj in Data.GameObjects)
    {
        if (splitStringsList[j].ToLower() == obj.Name.Content.ToLower())
        {
            gameObjectCandidates.Add(obj.Name.Content);
        }
    }
    foreach (UndertaleScript scr in Data.Scripts)
    {
        if (scr.Code == null)
            continue;
        if (splitStringsList[j].ToLower() == scr.Name.Content.ToLower())
        {
            codeToDump.Add(scr.Code.Name.Content);
        }
    }
    foreach (UndertaleGlobalInit globalInit in Data.GlobalInitScripts)
    {
        if (globalInit.Code == null)
            continue;
        if (splitStringsList[j].ToLower() == globalInit.Code.Name.Content.ToLower())
        {
            codeToDump.Add(globalInit.Code.Name.Content);
        }
     }
    foreach (UndertaleCode code in Data.Code)
    {
        if (splitStringsList[j].ToLower() == code.Name.Content.ToLower())
        {
            codeToDump.Add(code.Name.Content);
        }
    }
}

for (var j = 0; j < gameObjectCandidates.Count; j++)
{
    try
    {
        UndertaleGameObject obj = Data.GameObjects.ByName(gameObjectCandidates[j]);
        for (var i = 0; i < obj.Events.Count; i++)
        {
            foreach (UndertaleGameObject.Event evnt in obj.Events[i])
            {
                foreach (UndertaleGameObject.EventAction action in evnt.Actions)
                {
                    if (action.CodeId?.Name?.Content != null)
                        codeToDump.Add(action.CodeId?.Name?.Content);
                }
            }
        }
    }
    catch
    {
        // Something went wrong, but probably because it's trying to check something non-existent
        // Just keep going
    }
}

SetProgressBar(null, "Code Entries", 0, codeToDump.Count);
StartProgressBarUpdater();

await Task.Run(() => {
    for (var j = 0; j < codeToDump.Count; j++)
    {
        DumpCode(Data.Code.ByName(codeToDump[j]));
    }
});

await StopProgressBarUpdater();

void DumpCode(UndertaleCode code)
{
    string path = Path.Combine(codeFolder, code.Name.Content + ".gml");
    if (code.ParentEntry == null)
    {
        try
        {
            File.WriteAllText(path, (code != null ? Decompiler.Decompile(code, DECOMPILE_CONTEXT.Value) : ""));
        }
        catch (Exception e)
        {
            if (!(Directory.Exists(Path.Combine(codeFolder, "Failed"))))
            {
                Directory.CreateDirectory(Path.Combine(codeFolder, "Failed"));
            }
            path = Path.Combine(codeFolder, "Failed", code.Name.Content + ".gml");
            File.WriteAllText(path, "/*\nDECOMPILER FAILED!\n\n" + e.ToString() + "\n*/");
            failed += 1;
        }
    }
    else
    {
        if (!(Directory.Exists(Path.Combine(codeFolder, "Duplicates"))))
        {
            Directory.CreateDirectory(Path.Combine(codeFolder, "Duplicates"));
        }
        try
        {
            path = Path.Combine(codeFolder, "Duplicates", code.Name.Content + ".gml");
            File.WriteAllText(path, (code != null ? Decompiler.Decompile(code, DECOMPILE_CONTEXT.Value).Replace("@@This@@()", "self/*@@This@@()*/") : ""));
        }
        catch (Exception e)
        {
            if (!(Directory.Exists(Path.Combine(codeFolder, "Duplicates", "Failed"))))
            {
                Directory.CreateDirectory(Path.Combine(codeFolder, "Duplicates", "Failed"));
            }
            path = Path.Combine(codeFolder, "Duplicates", "Failed", code.Name.Content + ".gml");
            File.WriteAllText(path, "/*\nDECOMPILER FAILED!\n\n" + e.ToString() + "\n*/");
            failed += 1;
        }
    }
    IncrementProgress();
}
=======
//Adapted from original script by Grossley
using System.Text;
using System;
using System.IO;
using System.Threading;
using System.Threading.Tasks;
using UndertaleModLib.Util;

EnsureDataLoaded();

if (Data.IsYYC())
{
    ScriptError("You cannot do a code dump of a YYC game! There is no code to dump!");
    return;
}

ThreadLocal<GlobalDecompileContext> DECOMPILE_CONTEXT = new ThreadLocal<GlobalDecompileContext>(() => new GlobalDecompileContext(Data, false));

int failed = 0;

string codeFolder = PromptChooseDirectory("Export to where");
if (codeFolder == null)
    throw new ScriptException("The export folder was not set.");
Directory.CreateDirectory(Path.Combine(codeFolder, "Code"));
codeFolder = Path.Combine(codeFolder, "Code");

List<String> codeToDump = new List<String>();
List<String> gameObjectCandidates = new List<String>();
List<String> splitStringsList = new List<String>();
string InputtedText = "";
InputtedText = SimpleTextInput("Menu", "Enter object, script, or code entry names", InputtedText, true);
string[] IndividualLineArray = InputtedText.Split('\n', StringSplitOptions.RemoveEmptyEntries);
foreach (var OneLine in IndividualLineArray)
{
    splitStringsList.Add(OneLine.Trim());
}
for (var j = 0; j < splitStringsList.Count; j++)
{
    foreach (UndertaleGameObject obj in Data.GameObjects)
    {
        if (splitStringsList[j].ToLower() == obj.Name.Content.ToLower())
        {
            gameObjectCandidates.Add(obj.Name.Content);
        }
    }
    foreach (UndertaleScript scr in Data.Scripts)
    {
        if (scr.Code == null)
            continue;
        if (splitStringsList[j].ToLower() == scr.Name.Content.ToLower())
        {
            codeToDump.Add(scr.Code.Name.Content);
        }
    }
    foreach (UndertaleGlobalInit globalInit in Data.GlobalInitScripts)
    {
        if (globalInit.Code == null)
            continue;
        if (splitStringsList[j].ToLower() == globalInit.Code.Name.Content.ToLower())
        {
            codeToDump.Add(globalInit.Code.Name.Content);
        }
     }
    foreach (UndertaleCode code in Data.Code)
    {
        if (splitStringsList[j].ToLower() == code.Name.Content.ToLower())
        {
            codeToDump.Add(code.Name.Content);
        }
    }
}

for (var j = 0; j < gameObjectCandidates.Count; j++)
{
    try
    {
        UndertaleGameObject obj = Data.GameObjects.ByName(gameObjectCandidates[j]);
        for (var i = 0; i < obj.Events.Count; i++)
        {
            foreach (UndertaleGameObject.Event evnt in obj.Events[i])
            {
                foreach (UndertaleGameObject.EventAction action in evnt.Actions)
                {
                    if (action.CodeId?.Name?.Content != null)
                        codeToDump.Add(action.CodeId?.Name?.Content);
                }
            }
        }
    }
    catch
    {
        // Something went wrong, but probably because it's trying to check something non-existent
        // Just keep going
    }
}

SetProgressBar(null, "Code Entries", 0, codeToDump.Count);
StartUpdater();

await Task.Run(() => {
    for (var j = 0; j < codeToDump.Count; j++)
    {
        DumpCode(Data.Code.ByName(codeToDump[j]));
    }
});

await StopUpdater();

void DumpCode(UndertaleCode code) 
{
    string path = Path.Combine(codeFolder, code.Name.Content + ".gml");
    if (code.ParentEntry == null)
    {
        try 
        {
            File.WriteAllText(path, (code != null ? Decompiler.Decompile(code, DECOMPILE_CONTEXT.Value) : ""));
        }
        catch (Exception e) 
        {
            if (!(Directory.Exists(Path.Combine(codeFolder, "Failed"))))
            {
                Directory.CreateDirectory(Path.Combine(codeFolder, "Failed"));
            }
            path = Path.Combine(codeFolder, "Failed", code.Name.Content + ".gml");
            File.WriteAllText(path, "/*\nDECOMPILER FAILED!\n\n" + e.ToString() + "\n*/");
            failed += 1;
        }
    }
    else
    {
        if (!(Directory.Exists(Path.Combine(codeFolder, "Duplicates"))))
        {
            Directory.CreateDirectory(Path.Combine(codeFolder, "Duplicates"));
        }
        try 
        {
            path = Path.Combine(codeFolder, "Duplicates", code.Name.Content + ".gml");
            File.WriteAllText(path, (code != null ? Decompiler.Decompile(code, DECOMPILE_CONTEXT.Value).Replace("@@This@@()", "self/*@@This@@()*/") : ""));
        }
        catch (Exception e) 
        {
            if (!(Directory.Exists(Path.Combine(codeFolder, "Duplicates", "Failed"))))
            {
                Directory.CreateDirectory(Path.Combine(codeFolder, "Duplicates", "Failed"));
            }
            path = Path.Combine(codeFolder, "Duplicates", "Failed", code.Name.Content + ".gml");
            File.WriteAllText(path, "/*\nDECOMPILER FAILED!\n\n" + e.ToString() + "\n*/");
            failed += 1;
        }
    }
    IncProgress();
}
>>>>>>> 55bb7bc9
<|MERGE_RESOLUTION|>--- conflicted
+++ resolved
@@ -1,307 +1,152 @@
-<<<<<<< HEAD
-//Adapted from original script by Grossley
-using System.Text;
-using System;
-using System.IO;
-using System.Threading;
-using System.Threading.Tasks;
-using UndertaleModLib.Util;
-
-EnsureDataLoaded();
-
-if (Data.IsYYC())
-{
-    ScriptError("You cannot do a code dump of a YYC game! There is no code to dump!");
-    return;
-}
-
-ThreadLocal<GlobalDecompileContext> DECOMPILE_CONTEXT = new ThreadLocal<GlobalDecompileContext>(() => new GlobalDecompileContext(Data, false));
-
-int failed = 0;
-
-string codeFolder = PromptChooseDirectory();
-if (codeFolder == null)
-    throw new ScriptException("The export folder was not set.");
-Directory.CreateDirectory(Path.Combine(codeFolder, "Code"));
-codeFolder = Path.Combine(codeFolder, "Code");
-
-List<String> codeToDump = new List<String>();
-List<String> gameObjectCandidates = new List<String>();
-List<String> splitStringsList = new List<String>();
-string InputtedText = "";
-InputtedText = SimpleTextInput("Menu", "Enter object, script, or code entry names", InputtedText, true);
-string[] IndividualLineArray = InputtedText.Split(new[] { "\n" }, StringSplitOptions.RemoveEmptyEntries);
-foreach (var OneLine in IndividualLineArray)
-{
-    splitStringsList.Add(OneLine.Trim());
-}
-for (var j = 0; j < splitStringsList.Count; j++)
-{
-    foreach (UndertaleGameObject obj in Data.GameObjects)
-    {
-        if (splitStringsList[j].ToLower() == obj.Name.Content.ToLower())
-        {
-            gameObjectCandidates.Add(obj.Name.Content);
-        }
-    }
-    foreach (UndertaleScript scr in Data.Scripts)
-    {
-        if (scr.Code == null)
-            continue;
-        if (splitStringsList[j].ToLower() == scr.Name.Content.ToLower())
-        {
-            codeToDump.Add(scr.Code.Name.Content);
-        }
-    }
-    foreach (UndertaleGlobalInit globalInit in Data.GlobalInitScripts)
-    {
-        if (globalInit.Code == null)
-            continue;
-        if (splitStringsList[j].ToLower() == globalInit.Code.Name.Content.ToLower())
-        {
-            codeToDump.Add(globalInit.Code.Name.Content);
-        }
-     }
-    foreach (UndertaleCode code in Data.Code)
-    {
-        if (splitStringsList[j].ToLower() == code.Name.Content.ToLower())
-        {
-            codeToDump.Add(code.Name.Content);
-        }
-    }
-}
-
-for (var j = 0; j < gameObjectCandidates.Count; j++)
-{
-    try
-    {
-        UndertaleGameObject obj = Data.GameObjects.ByName(gameObjectCandidates[j]);
-        for (var i = 0; i < obj.Events.Count; i++)
-        {
-            foreach (UndertaleGameObject.Event evnt in obj.Events[i])
-            {
-                foreach (UndertaleGameObject.EventAction action in evnt.Actions)
-                {
-                    if (action.CodeId?.Name?.Content != null)
-                        codeToDump.Add(action.CodeId?.Name?.Content);
-                }
-            }
-        }
-    }
-    catch
-    {
-        // Something went wrong, but probably because it's trying to check something non-existent
-        // Just keep going
-    }
-}
-
-SetProgressBar(null, "Code Entries", 0, codeToDump.Count);
-StartProgressBarUpdater();
-
-await Task.Run(() => {
-    for (var j = 0; j < codeToDump.Count; j++)
-    {
-        DumpCode(Data.Code.ByName(codeToDump[j]));
-    }
-});
-
-await StopProgressBarUpdater();
-
-void DumpCode(UndertaleCode code)
-{
-    string path = Path.Combine(codeFolder, code.Name.Content + ".gml");
-    if (code.ParentEntry == null)
-    {
-        try
-        {
-            File.WriteAllText(path, (code != null ? Decompiler.Decompile(code, DECOMPILE_CONTEXT.Value) : ""));
-        }
-        catch (Exception e)
-        {
-            if (!(Directory.Exists(Path.Combine(codeFolder, "Failed"))))
-            {
-                Directory.CreateDirectory(Path.Combine(codeFolder, "Failed"));
-            }
-            path = Path.Combine(codeFolder, "Failed", code.Name.Content + ".gml");
-            File.WriteAllText(path, "/*\nDECOMPILER FAILED!\n\n" + e.ToString() + "\n*/");
-            failed += 1;
-        }
-    }
-    else
-    {
-        if (!(Directory.Exists(Path.Combine(codeFolder, "Duplicates"))))
-        {
-            Directory.CreateDirectory(Path.Combine(codeFolder, "Duplicates"));
-        }
-        try
-        {
-            path = Path.Combine(codeFolder, "Duplicates", code.Name.Content + ".gml");
-            File.WriteAllText(path, (code != null ? Decompiler.Decompile(code, DECOMPILE_CONTEXT.Value).Replace("@@This@@()", "self/*@@This@@()*/") : ""));
-        }
-        catch (Exception e)
-        {
-            if (!(Directory.Exists(Path.Combine(codeFolder, "Duplicates", "Failed"))))
-            {
-                Directory.CreateDirectory(Path.Combine(codeFolder, "Duplicates", "Failed"));
-            }
-            path = Path.Combine(codeFolder, "Duplicates", "Failed", code.Name.Content + ".gml");
-            File.WriteAllText(path, "/*\nDECOMPILER FAILED!\n\n" + e.ToString() + "\n*/");
-            failed += 1;
-        }
-    }
-    IncrementProgress();
-}
-=======
-//Adapted from original script by Grossley
-using System.Text;
-using System;
-using System.IO;
-using System.Threading;
-using System.Threading.Tasks;
-using UndertaleModLib.Util;
-
-EnsureDataLoaded();
-
-if (Data.IsYYC())
-{
-    ScriptError("You cannot do a code dump of a YYC game! There is no code to dump!");
-    return;
-}
-
-ThreadLocal<GlobalDecompileContext> DECOMPILE_CONTEXT = new ThreadLocal<GlobalDecompileContext>(() => new GlobalDecompileContext(Data, false));
-
-int failed = 0;
-
-string codeFolder = PromptChooseDirectory("Export to where");
-if (codeFolder == null)
-    throw new ScriptException("The export folder was not set.");
-Directory.CreateDirectory(Path.Combine(codeFolder, "Code"));
-codeFolder = Path.Combine(codeFolder, "Code");
-
-List<String> codeToDump = new List<String>();
-List<String> gameObjectCandidates = new List<String>();
-List<String> splitStringsList = new List<String>();
-string InputtedText = "";
-InputtedText = SimpleTextInput("Menu", "Enter object, script, or code entry names", InputtedText, true);
-string[] IndividualLineArray = InputtedText.Split('\n', StringSplitOptions.RemoveEmptyEntries);
-foreach (var OneLine in IndividualLineArray)
-{
-    splitStringsList.Add(OneLine.Trim());
-}
-for (var j = 0; j < splitStringsList.Count; j++)
-{
-    foreach (UndertaleGameObject obj in Data.GameObjects)
-    {
-        if (splitStringsList[j].ToLower() == obj.Name.Content.ToLower())
-        {
-            gameObjectCandidates.Add(obj.Name.Content);
-        }
-    }
-    foreach (UndertaleScript scr in Data.Scripts)
-    {
-        if (scr.Code == null)
-            continue;
-        if (splitStringsList[j].ToLower() == scr.Name.Content.ToLower())
-        {
-            codeToDump.Add(scr.Code.Name.Content);
-        }
-    }
-    foreach (UndertaleGlobalInit globalInit in Data.GlobalInitScripts)
-    {
-        if (globalInit.Code == null)
-            continue;
-        if (splitStringsList[j].ToLower() == globalInit.Code.Name.Content.ToLower())
-        {
-            codeToDump.Add(globalInit.Code.Name.Content);
-        }
-     }
-    foreach (UndertaleCode code in Data.Code)
-    {
-        if (splitStringsList[j].ToLower() == code.Name.Content.ToLower())
-        {
-            codeToDump.Add(code.Name.Content);
-        }
-    }
-}
-
-for (var j = 0; j < gameObjectCandidates.Count; j++)
-{
-    try
-    {
-        UndertaleGameObject obj = Data.GameObjects.ByName(gameObjectCandidates[j]);
-        for (var i = 0; i < obj.Events.Count; i++)
-        {
-            foreach (UndertaleGameObject.Event evnt in obj.Events[i])
-            {
-                foreach (UndertaleGameObject.EventAction action in evnt.Actions)
-                {
-                    if (action.CodeId?.Name?.Content != null)
-                        codeToDump.Add(action.CodeId?.Name?.Content);
-                }
-            }
-        }
-    }
-    catch
-    {
-        // Something went wrong, but probably because it's trying to check something non-existent
-        // Just keep going
-    }
-}
-
-SetProgressBar(null, "Code Entries", 0, codeToDump.Count);
-StartUpdater();
-
-await Task.Run(() => {
-    for (var j = 0; j < codeToDump.Count; j++)
-    {
-        DumpCode(Data.Code.ByName(codeToDump[j]));
-    }
-});
-
-await StopUpdater();
-
-void DumpCode(UndertaleCode code) 
-{
-    string path = Path.Combine(codeFolder, code.Name.Content + ".gml");
-    if (code.ParentEntry == null)
-    {
-        try 
-        {
-            File.WriteAllText(path, (code != null ? Decompiler.Decompile(code, DECOMPILE_CONTEXT.Value) : ""));
-        }
-        catch (Exception e) 
-        {
-            if (!(Directory.Exists(Path.Combine(codeFolder, "Failed"))))
-            {
-                Directory.CreateDirectory(Path.Combine(codeFolder, "Failed"));
-            }
-            path = Path.Combine(codeFolder, "Failed", code.Name.Content + ".gml");
-            File.WriteAllText(path, "/*\nDECOMPILER FAILED!\n\n" + e.ToString() + "\n*/");
-            failed += 1;
-        }
-    }
-    else
-    {
-        if (!(Directory.Exists(Path.Combine(codeFolder, "Duplicates"))))
-        {
-            Directory.CreateDirectory(Path.Combine(codeFolder, "Duplicates"));
-        }
-        try 
-        {
-            path = Path.Combine(codeFolder, "Duplicates", code.Name.Content + ".gml");
-            File.WriteAllText(path, (code != null ? Decompiler.Decompile(code, DECOMPILE_CONTEXT.Value).Replace("@@This@@()", "self/*@@This@@()*/") : ""));
-        }
-        catch (Exception e) 
-        {
-            if (!(Directory.Exists(Path.Combine(codeFolder, "Duplicates", "Failed"))))
-            {
-                Directory.CreateDirectory(Path.Combine(codeFolder, "Duplicates", "Failed"));
-            }
-            path = Path.Combine(codeFolder, "Duplicates", "Failed", code.Name.Content + ".gml");
-            File.WriteAllText(path, "/*\nDECOMPILER FAILED!\n\n" + e.ToString() + "\n*/");
-            failed += 1;
-        }
-    }
-    IncProgress();
-}
->>>>>>> 55bb7bc9
+//Adapted from original script by Grossley
+using System.Text;
+using System;
+using System.IO;
+using System.Threading;
+using System.Threading.Tasks;
+using UndertaleModLib.Util;
+
+EnsureDataLoaded();
+
+if (Data.IsYYC())
+{
+    ScriptError("You cannot do a code dump of a YYC game! There is no code to dump!");
+    return;
+}
+
+ThreadLocal<GlobalDecompileContext> DECOMPILE_CONTEXT = new ThreadLocal<GlobalDecompileContext>(() => new GlobalDecompileContext(Data, false));
+
+int failed = 0;
+
+string codeFolder = PromptChooseDirectory();
+if (codeFolder == null)
+    throw new ScriptException("The export folder was not set.");
+Directory.CreateDirectory(Path.Combine(codeFolder, "Code"));
+codeFolder = Path.Combine(codeFolder, "Code");
+
+List<String> codeToDump = new List<String>();
+List<String> gameObjectCandidates = new List<String>();
+List<String> splitStringsList = new List<String>();
+string InputtedText = "";
+InputtedText = SimpleTextInput("Menu", "Enter object, script, or code entry names", InputtedText, true);
+string[] IndividualLineArray = InputtedText.Split('\n'}, StringSplitOptions.RemoveEmptyEntries);
+foreach (var OneLine in IndividualLineArray)
+{
+    splitStringsList.Add(OneLine.Trim());
+}
+for (var j = 0; j < splitStringsList.Count; j++)
+{
+    foreach (UndertaleGameObject obj in Data.GameObjects)
+    {
+        if (splitStringsList[j].ToLower() == obj.Name.Content.ToLower())
+        {
+            gameObjectCandidates.Add(obj.Name.Content);
+        }
+    }
+    foreach (UndertaleScript scr in Data.Scripts)
+    {
+        if (scr.Code == null)
+            continue;
+        if (splitStringsList[j].ToLower() == scr.Name.Content.ToLower())
+        {
+            codeToDump.Add(scr.Code.Name.Content);
+        }
+    }
+    foreach (UndertaleGlobalInit globalInit in Data.GlobalInitScripts)
+    {
+        if (globalInit.Code == null)
+            continue;
+        if (splitStringsList[j].ToLower() == globalInit.Code.Name.Content.ToLower())
+        {
+            codeToDump.Add(globalInit.Code.Name.Content);
+        }
+     }
+    foreach (UndertaleCode code in Data.Code)
+    {
+        if (splitStringsList[j].ToLower() == code.Name.Content.ToLower())
+        {
+            codeToDump.Add(code.Name.Content);
+        }
+    }
+}
+
+for (var j = 0; j < gameObjectCandidates.Count; j++)
+{
+    try
+    {
+        UndertaleGameObject obj = Data.GameObjects.ByName(gameObjectCandidates[j]);
+        for (var i = 0; i < obj.Events.Count; i++)
+        {
+            foreach (UndertaleGameObject.Event evnt in obj.Events[i])
+            {
+                foreach (UndertaleGameObject.EventAction action in evnt.Actions)
+                {
+                    if (action.CodeId?.Name?.Content != null)
+                        codeToDump.Add(action.CodeId?.Name?.Content);
+                }
+            }
+        }
+    }
+    catch
+    {
+        // Something went wrong, but probably because it's trying to check something non-existent
+        // Just keep going
+    }
+}
+
+SetProgressBar(null, "Code Entries", 0, codeToDump.Count);
+StartProgressBarUpdater();
+
+await Task.Run(() => {
+    for (var j = 0; j < codeToDump.Count; j++)
+    {
+        DumpCode(Data.Code.ByName(codeToDump[j]));
+    }
+});
+
+await StopProgressBarUpdater();
+
+void DumpCode(UndertaleCode code)
+{
+    string path = Path.Combine(codeFolder, code.Name.Content + ".gml");
+    if (code.ParentEntry == null)
+    {
+        try
+        {
+            File.WriteAllText(path, (code != null ? Decompiler.Decompile(code, DECOMPILE_CONTEXT.Value) : ""));
+        }
+        catch (Exception e)
+        {
+            if (!(Directory.Exists(Path.Combine(codeFolder, "Failed"))))
+            {
+                Directory.CreateDirectory(Path.Combine(codeFolder, "Failed"));
+            }
+            path = Path.Combine(codeFolder, "Failed", code.Name.Content + ".gml");
+            File.WriteAllText(path, "/*\nDECOMPILER FAILED!\n\n" + e.ToString() + "\n*/");
+            failed += 1;
+        }
+    }
+    else
+    {
+        if (!(Directory.Exists(Path.Combine(codeFolder, "Duplicates"))))
+        {
+            Directory.CreateDirectory(Path.Combine(codeFolder, "Duplicates"));
+        }
+        try
+        {
+            path = Path.Combine(codeFolder, "Duplicates", code.Name.Content + ".gml");
+            File.WriteAllText(path, (code != null ? Decompiler.Decompile(code, DECOMPILE_CONTEXT.Value).Replace("@@This@@()", "self/*@@This@@()*/") : ""));
+        }
+        catch (Exception e)
+        {
+            if (!(Directory.Exists(Path.Combine(codeFolder, "Duplicates", "Failed"))))
+            {
+                Directory.CreateDirectory(Path.Combine(codeFolder, "Duplicates", "Failed"));
+            }
+            path = Path.Combine(codeFolder, "Duplicates", "Failed", code.Name.Content + ".gml");
+            File.WriteAllText(path, "/*\nDECOMPILER FAILED!\n\n" + e.ToString() + "\n*/");
+            failed += 1;
+        }
+    }
+    IncrementProgress();
+}