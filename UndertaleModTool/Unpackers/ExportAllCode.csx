﻿using System.Text;
using System;
using System.IO;
using System.Threading;
using System.Threading.Tasks;
using System.Collections.Generic;

EnsureDataLoaded();

string codeFolder = GetFolder(FilePath) + "Export_Code" + Path.DirectorySeparatorChar;
ThreadLocal<GlobalDecompileContext> DECOMPILE_CONTEXT = new ThreadLocal<GlobalDecompileContext>(() => new GlobalDecompileContext(Data, false));
if (Directory.Exists(codeFolder))
{
    ScriptError("A code export already exists. Please remove it.", "Error");
    return;
}

Directory.CreateDirectory(codeFolder);

bool exportFromCache = false;
if (GMLCacheEnabled && Data.GMLCache is not null)
    exportFromCache = ScriptQuestion("Export from the cache?");

List<UndertaleCode> toDump;
if (!exportFromCache)
{
    toDump = new();
    foreach (UndertaleCode code in Data.Code)
    {
        if (code.ParentEntry != null)
            continue;
        toDump.Add(code);
    }
}

bool cacheGenerated = false;
if (exportFromCache)
{
    cacheGenerated = await GenerateGMLCache(DECOMPILE_CONTEXT);
    await StopUpdater();
}

SetProgressBar(null, "Code Entries", 0, exportFromCache ? Data.GMLCache.Count + Data.GMLCacheFailed.Count : toDump.Count);
StartUpdater();

await DumpCode();

await StopUpdater();
HideProgressBar();
ScriptMessage("Export Complete.\n\nLocation: " + codeFolder);


string GetFolder(string path)
{
    return Path.GetDirectoryName(path) + Path.DirectorySeparatorChar;
}


async Task DumpCode()
{
<<<<<<< HEAD
    if (cacheGenerated)
    {
        await Task.Run(() => Parallel.ForEach(Data.GMLCache, DumpCachedCode));

        if (Data.GMLCacheFailed.Count > 0)
            await Task.Run(() => Parallel.ForEach(Data.GMLCacheFailed, (codeName) => DumpCode(Data.Code.ByName(codeName))));
    }
    else
    {
        if (Data.KnownSubFunctions is null) //if we run script before opening any code
            Decompiler.BuildSubFunctionCache(Data);
=======
    if (Data.KnownSubFunctions is null) //if we run script before opening any code
        Decompiler.BuildSubFunctionCache(Data);
>>>>>>> 6e8f59df

        await Task.Run(() => Parallel.ForEach(toDump, DumpCode));
    }
}

void DumpCode(UndertaleCode code)
{
    if (code is not null)
    {
        string path = Path.Combine(codeFolder, code.Name.Content + ".gml");
        try
        {
            File.WriteAllText(path, (code != null ? Decompiler.Decompile(code, DECOMPILE_CONTEXT.Value) : ""));
        }
        catch (Exception e)
        {
            File.WriteAllText(path, "/*\nDECOMPILER FAILED!\n\n" + e.ToString() + "\n*/");
        }
    }

    IncProgressP();
}
void DumpCachedCode(KeyValuePair<string, string> code)
{
    string path = Path.Combine(codeFolder, code.Key + ".gml");

    File.WriteAllText(path, code.Value);

    IncProgressP();
}<|MERGE_RESOLUTION|>--- conflicted
+++ resolved
@@ -58,22 +58,22 @@
 
 async Task DumpCode()
 {
-<<<<<<< HEAD
     if (cacheGenerated)
     {
         await Task.Run(() => Parallel.ForEach(Data.GMLCache, DumpCachedCode));
 
         if (Data.GMLCacheFailed.Count > 0)
+        {
+            if (Data.KnownSubFunctions is null) //if we run script before opening any code
+                Decompiler.BuildSubFunctionCache(Data);
+
             await Task.Run(() => Parallel.ForEach(Data.GMLCacheFailed, (codeName) => DumpCode(Data.Code.ByName(codeName))));
+        }
     }
     else
     {
         if (Data.KnownSubFunctions is null) //if we run script before opening any code
             Decompiler.BuildSubFunctionCache(Data);
-=======
-    if (Data.KnownSubFunctions is null) //if we run script before opening any code
-        Decompiler.BuildSubFunctionCache(Data);
->>>>>>> 6e8f59df
 
         await Task.Run(() => Parallel.ForEach(toDump, DumpCode));
     }
