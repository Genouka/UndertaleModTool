--- conflicted
+++ resolved
@@ -204,15 +204,10 @@
                 }
                 else if (Room is not null)
                 {
-<<<<<<< HEAD
-                    // Generate the code entry
-                    UndertaleCode code = gameObject.EventHandlerFor(ObjectEventType, ObjectEventSubtype, mainWindow.Data);
-=======
                     if (RoomGameObject is null)
                     {
                         // Generate base name
                         string name = "gml_Room_" + Room.Name.Content + "_Create";
->>>>>>> 915858ac
 
                         // If code already exists, use it (otherwise create new code)
                         if (mainWindow.Data.Code.ByName(name) is UndertaleCode existing)
