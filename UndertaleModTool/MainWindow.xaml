﻿<Window x:Class="UndertaleModTool.MainWindow"
        Closing="DataWindow_Closing"
        xmlns="http://schemas.microsoft.com/winfx/2006/xaml/presentation"
        xmlns:x="http://schemas.microsoft.com/winfx/2006/xaml"
        xmlns:d="http://schemas.microsoft.com/expression/blend/2008"
        xmlns:mc="http://schemas.openxmlformats.org/markup-compatibility/2006"
        xmlns:local="clr-namespace:UndertaleModTool"
        xmlns:undertale="clr-namespace:UndertaleModLib.Models;assembly=UndertaleModLib"
        xmlns:undertalelib="clr-namespace:UndertaleModLib;assembly=UndertaleModLib"
        xmlns:scol="clr-namespace:System.Collections;assembly=mscorlib" 
        xmlns:cmod="clr-namespace:System.ComponentModel;assembly=WindowsBase" 
        mc:Ignorable="d"
        Height="450" Width="800" Loaded="Window_Loaded"
        AllowDrop="True" Drop="Window_Drop">
    <Window.Title>
        <MultiBinding StringFormat="{}{0} - {1} [{2}]">
            <Binding Path="TitleMain"/>
            <Binding Path="Data.GeneralInfo" FallbackValue="No game loaded"/>
            <Binding Path="FilePath"/>
        </MultiBinding>
    </Window.Title>
    <Window.Resources>
        <local:ImplementsInterfaceConverter x:Key="ImplementsInterfaceConverter"/>
        <local:FilteredViewConverter x:Key="FilteredViewConverter" Filter="{Binding Text, Source={x:Reference SearchBox}, UpdateSourceTrigger=PropertyChanged}"/>
        <local:NullToVisibilityConverter x:Key="VisibleIfNotNull"  nullValue="Collapsed" notNullValue="Visible"/>
    </Window.Resources>
    <Window.CommandBindings>
        <CommandBinding Command="New" Executed="Command_New" />
        <CommandBinding Command="Open" Executed="Command_Open" />
        <CommandBinding Command="Save" Executed="Command_Save" />
        <CommandBinding Command="Close" Executed="Command_Close" />
        <CommandBinding Command="Copy" Executed="Command_Copy" />
        <CommandBinding Command="Paste" Executed="Command_Paste" />
        <CommandBinding Command="Print" Executed="Command_Run" />
        <CommandBinding Command="CancelPrint" Executed="Command_RunSpecial" />
        <CommandBinding Command="PrintPreview" Executed="Command_RunDebug" />
        <CommandBinding Command="Properties" Executed="Command_Settings"/>
    </Window.CommandBindings>
    <Window.InputBindings>
        <KeyBinding Modifiers="Control" Key="N" Command="New"/>
        <KeyBinding Modifiers="Control" Key="O" Command="Open"/>
        <KeyBinding Modifiers="Control" Key="S" Command="Save"/>
        <KeyBinding Modifiers="Control" Key="W" Command="Close"/>
        <KeyBinding Modifiers="Control" Key="C" Command="Copy"/>
        <KeyBinding Modifiers="Control" Key="P" Command="Paste"/>
        <KeyBinding Key="F5" Command="Print"/>
        <KeyBinding Modifiers="Alt" Key="F5" Command="CancelPrint"/>
        <KeyBinding Modifiers="Shift" Key="F5" Command="PrintPreview"/>
    </Window.InputBindings>
    <Grid>
        <DockPanel>
            <Menu DockPanel.Dock="Top">
                <MenuItem Header="_File">
                    <MenuItem Header="_New" Command="New" InputGestureText="Ctrl+N"/>
                    <MenuItem Header="_Open" Command="Open" InputGestureText="Ctrl+O"/>
                    <MenuItem Header="_Save" Command="Save" InputGestureText="Ctrl+S">
                        <MenuItem.Style>
                            <Style TargetType="{x:Type MenuItem}">
                                <Setter Property="IsEnabled" Value="{Binding CanSave}"/>
                            </Style>
                        </MenuItem.Style>
                    </MenuItem>
                    <Separator/>
                    <MenuItem Header="_Temp run game" Command="Print" InputGestureText="F5">
                        <!-- TODO: I think I need a custom command for that... -->
                        <MenuItem.Style>
                            <Style TargetType="{x:Type MenuItem}">
                                <Setter Property="IsEnabled" Value="{Binding CanSave}"/>
                            </Style>
                        </MenuItem.Style>
                    </MenuItem>
                    <MenuItem Header="Run game under _debugger" Command="PrintPreview" InputGestureText="Shift+F5">
                        <MenuItem.Style>
                            <Style TargetType="{x:Type MenuItem}">
                                <Setter Property="IsEnabled" Value="{Binding CanSave}"/>
                            </Style>
                        </MenuItem.Style>
                    </MenuItem>
                    <MenuItem Header="Run game with other runner" Command="CancelPrint" InputGestureText="Alt+F5">
                        <MenuItem.Style>
                            <Style TargetType="{x:Type MenuItem}">
                                <Setter Property="IsEnabled" Value="{Binding CanSave}"/>
                            </Style>
                        </MenuItem.Style>
                    </MenuItem>
                    <Separator/>
                    <MenuItem Header="Generate o_ffset map" Click="MenuItem_OffsetMap_Click"/>
                    <Separator/>
                    <MenuItem Header="S_ettings" Command="Properties"/>
                    <MenuItem Header="_Close" Command="Close" InputGestureText="Ctrl+W"/>
                </MenuItem>
                <MenuItem Header="_Scripts">
                    <MenuItem Header="_Run builtin script" SubmenuOpened="MenuItem_RunBuiltinScript_SubmenuOpened">
                        <MenuItem Header="(...loading...)" IsEnabled="False"/>
                    </MenuItem>
                    <MenuItem Header="_Run community script" SubmenuOpened="MenuItem_RunCommunityScript_SubmenuOpened">
                        <MenuItem Header="(...loading...)" IsEnabled="False"/>
                    </MenuItem>
                    <MenuItem Header="_Unpack assets" SubmenuOpened="MenuItem_RunUnpackScript_SubmenuOpened">
                        <MenuItem Header="(...loading...)" IsEnabled="False"/>
                    </MenuItem>
                    <MenuItem Header="_Repack assets" SubmenuOpened="MenuItem_RunRepackScript_SubmenuOpened">
                        <MenuItem Header="(...loading...)" IsEnabled="False"/>
                    </MenuItem>
                    <MenuItem Header="_Run technical script" SubmenuOpened="MenuItem_RunTechnicalScript_SubmenuOpened">
                        <MenuItem Header="(...loading...)" IsEnabled="False"/>
                    </MenuItem>
                    <MenuItem Header="_Run demo script" SubmenuOpened="MenuItem_RunDemoScript_SubmenuOpened">
                        <MenuItem Header="(...loading...)" IsEnabled="False"/>
                    </MenuItem>
                    <MenuItem Header="Run _other script..." Click="MenuItem_RunOtherScript_Click"/>
                </MenuItem>
                <MenuItem Header="_Help">
                    <MenuItem Header="_GitHub" Click="MenuItem_GitHub_Click"/>
                    <MenuItem Header="_About" Click="MenuItem_About_Click"/>
                </MenuItem>
            </Menu>
            <Grid DockPanel.Dock="Bottom">
                <TextBox x:Name="CommandBox" AcceptsReturn="True" PreviewKeyDown="CommandBox_PreviewKeyDown" Margin="0,0,35,0"/>
                <Label Content="None" HorizontalAlignment="Right" VerticalAlignment="Top" VerticalContentAlignment="Top" Name="ObjectLabel"/>
            </Grid>
            <Grid>
                <Grid.RowDefinitions>
                    <RowDefinition Height="Auto"/>
                    <RowDefinition Height="*"/>
                </Grid.RowDefinitions>
                <Grid.ColumnDefinitions>
                    <ColumnDefinition Width="1*"/>
                    <ColumnDefinition Width="Auto"/>
                    <ColumnDefinition Width="3*"/>
                </Grid.ColumnDefinitions>
                <Grid Grid.Column="0" Grid.Row="0" Margin="5,5,5,0">
                    <Grid.ColumnDefinitions>
                        <ColumnDefinition Width="Auto"/>
                        <ColumnDefinition Width="*"/>
                    </Grid.ColumnDefinitions>
                    <Button Grid.Column="0" ToolTip="Back" Margin="0,0,5,0" Name="BackButton" Click="BackButton_Click">
                        <Button.Style>
                            <Style TargetType="Button">
                                <Style.Triggers>
                                    <DataTrigger Binding="{Binding CurrentTab.SelectionHistory.Count}" Value="0">
                                        <Setter Property="IsEnabled" Value="False" />
                                    </DataTrigger>
                                </Style.Triggers>
                            </Style>
                        </Button.Style>
                        <Image Name="BackButtonImage">
                            <Image.Style>
                                <Style TargetType="Image">
                                    <Style.Triggers>
                                        <Trigger Property="IsEnabled" Value="False">
                                            <Setter Property="Opacity" Value="0.5" />
                                        </Trigger>
                                        <Trigger Property="IsMouseOver" Value="False">
                                            <Setter Property="Source" Value="/Resources/arrow_blue.png" />
                                        </Trigger>
                                        <Trigger Property="IsMouseOver" Value="True">
                                            <Setter Property="Source" Value="/Resources/arrow_red.png" />
                                        </Trigger>
                                    </Style.Triggers>
                                </Style>
                            </Image.Style>
                        </Image>
                    </Button>
                    <TextBox Grid.Column="1" Name="SearchBox" ToolTip="Search" TextChanged="SearchBox_TextChanged"/>
                </Grid>
                <TreeView Grid.Column="0" Grid.Row="1" Margin="5" DataContext="{Binding Data}" SelectedItemChanged="TreeView_SelectedItemChanged" MouseDoubleClick="MainTree_MouseDoubleClick" KeyUp="MainTree_KeyUp" AllowDrop="True" Name="MainTree" KeyDown="MainTree_KeyDown" PreviewMouseRightButtonDown="MainTree_PreviewMouseRightButtonDown"
                    VirtualizingStackPanel.IsVirtualizing="True"
                    VirtualizingStackPanel.VirtualizationMode="Recycling">
                    <TreeView.Resources>
                        <ContextMenu x:Key="AddMenu">
                            <MenuItem Header="Add" Click="MenuItem_Add_Click"/>
                        </ContextMenu>
                        <ContextMenu x:Key="UndertaleResourceMenu">
                            <MenuItem Header="Copy name to clipboard" Click="MenuItem_CopyName_Click"/>
                            <MenuItem Header="Delete" Click="MenuItem_Delete_Click"/>
                        </ContextMenu>

                        <SolidColorBrush x:Key="{x:Static SystemColors.InactiveSelectionHighlightBrushKey}" Color="#D4D4D4"/>
                        <Style TargetType="{x:Type TreeViewItem}">
                            <EventSetter Event="TreeViewItem.DragOver" Handler="TreeView_DragOver"/>
                            <EventSetter Event="TreeViewItem.Drop" Handler="TreeView_Drop"/>
                            <EventSetter Event="TreeViewItem.MouseMove" Handler="TreeView_MouseMove"/>
                            <Style.Triggers>
                                <DataTrigger Binding="{Binding ., Converter={StaticResource ImplementsInterfaceConverter}, ConverterParameter={x:Type undertalelib:UndertaleResource}}" Value="True">
                                    <Setter Property="ContextMenu" Value="{StaticResource UndertaleResourceMenu}"/>
                                </DataTrigger>
                                <DataTrigger Binding="{Binding ItemsSource, RelativeSource={RelativeSource Self}, Converter={StaticResource ImplementsInterfaceConverter}, ConverterParameter={x:Type scol:IList}}" Value="True">
                                    <Setter Property="ContextMenu" Value="{StaticResource AddMenu}"/>
                                </DataTrigger>
                                <DataTrigger Binding="{Binding ItemsSource, RelativeSource={RelativeSource Self}, Converter={StaticResource ImplementsInterfaceConverter}, ConverterParameter={x:Type cmod:ICollectionView}}" Value="True">
                                    <Setter Property="ContextMenu" Value="{StaticResource AddMenu}"/>
                                </DataTrigger>
                            </Style.Triggers>
                        </Style>
                    </TreeView.Resources>
                    <TreeViewItem Header="Data" IsExpanded="True">
                        <TreeViewItem Header="General info" Visibility="{Binding GeneralInfo, Converter={StaticResource VisibleIfNotNull}}"/>
                        <TreeViewItem Header="Global init" Visibility="{Binding GlobalInitScripts, Converter={StaticResource VisibleIfNotNull}}"/>
                        <TreeViewItem Header="Game End scripts" Visibility="{Binding GameEndScripts, Converter={StaticResource VisibleIfNotNull}}"/>
                        <TreeViewItem Header="Audio groups" ItemsSource="{Binding AudioGroups, Converter={StaticResource FilteredViewConverter}}" Visibility="{Binding AudioGroups, Converter={StaticResource VisibleIfNotNull}}">
                            <TreeViewItem.ItemTemplate>
                                <HierarchicalDataTemplate DataType="{x:Type undertale:UndertaleAudioGroup}">
                                    <TextBlock Text="{Binding Name.Content}" />
                                </HierarchicalDataTemplate>
                            </TreeViewItem.ItemTemplate>
                        </TreeViewItem>
                        <TreeViewItem Header="Sounds" ItemsSource="{Binding Sounds, Converter={StaticResource FilteredViewConverter}}" Visibility="{Binding Sounds, Converter={StaticResource VisibleIfNotNull}}">
                            <TreeViewItem.ItemTemplate>
                                <HierarchicalDataTemplate DataType="{x:Type undertale:UndertaleSound}">
                                    <TextBlock Text="{Binding Name.Content}" />
                                </HierarchicalDataTemplate>
                            </TreeViewItem.ItemTemplate>
                        </TreeViewItem>
                        <TreeViewItem Header="Sprites" ItemsSource="{Binding Sprites, Converter={StaticResource FilteredViewConverter}}" Visibility="{Binding Sprites, Converter={StaticResource VisibleIfNotNull}}">
                            <TreeViewItem.ItemTemplate>
                                <HierarchicalDataTemplate DataType="{x:Type undertale:UndertaleSprite}">
                                    <TextBlock Text="{Binding Name.Content}" />
                                </HierarchicalDataTemplate>
                            </TreeViewItem.ItemTemplate>
                        </TreeViewItem>
                        <TreeViewItem Header="Backgrounds &amp; Tile sets" ItemsSource="{Binding Backgrounds, Converter={StaticResource FilteredViewConverter}}" Visibility="{Binding Backgrounds, Converter={StaticResource VisibleIfNotNull}}">
                            <TreeViewItem.ItemTemplate>
                                <HierarchicalDataTemplate DataType="{x:Type undertale:UndertaleBackground}">
                                    <TextBlock Text="{Binding Name.Content}" />
                                </HierarchicalDataTemplate>
                            </TreeViewItem.ItemTemplate>
                        </TreeViewItem>
                        <TreeViewItem Header="Paths" ItemsSource="{Binding Paths, Converter={StaticResource FilteredViewConverter}}" Visibility="{Binding Paths, Converter={StaticResource VisibleIfNotNull}}">
                            <TreeViewItem.ItemTemplate>
                                <HierarchicalDataTemplate DataType="{x:Type undertale:UndertalePath}">
                                    <TextBlock Text="{Binding Name.Content}" />
                                </HierarchicalDataTemplate>
                            </TreeViewItem.ItemTemplate>
                        </TreeViewItem>
                        <TreeViewItem Header="Scripts" ItemsSource="{Binding Scripts, Converter={StaticResource FilteredViewConverter}}" Visibility="{Binding Scripts, Converter={StaticResource VisibleIfNotNull}}">
                            <TreeViewItem.ItemTemplate>
                                <HierarchicalDataTemplate DataType="{x:Type undertale:UndertaleScript}">
                                    <TextBlock Text="{Binding Name.Content}" />
                                </HierarchicalDataTemplate>
                            </TreeViewItem.ItemTemplate>
                        </TreeViewItem>
                        <TreeViewItem Header="Shaders" ItemsSource="{Binding Shaders, Converter={StaticResource FilteredViewConverter}}" Visibility="{Binding Shaders, Converter={StaticResource VisibleIfNotNull}}">
                            <TreeViewItem.ItemTemplate>
                                <HierarchicalDataTemplate DataType="{x:Type undertale:UndertaleShader}">
                                    <TextBlock Text="{Binding Name.Content}" />
                                </HierarchicalDataTemplate>
                            </TreeViewItem.ItemTemplate>
                        </TreeViewItem>
                        <TreeViewItem Header="Fonts" ItemsSource="{Binding Fonts, Converter={StaticResource FilteredViewConverter}}" Visibility="{Binding Fonts, Converter={StaticResource VisibleIfNotNull}}">
                            <TreeViewItem.ItemTemplate>
                                <HierarchicalDataTemplate DataType="{x:Type undertale:UndertaleFont}">
                                    <TextBlock Text="{Binding Name.Content}" />
                                </HierarchicalDataTemplate>
                            </TreeViewItem.ItemTemplate>
                        </TreeViewItem>
                        <TreeViewItem Header="Timelines" ItemsSource="{Binding Timelines, Converter={StaticResource FilteredViewConverter}}" Visibility="{Binding Timelines, Converter={StaticResource VisibleIfNotNull}}">
                            <TreeViewItem.ItemTemplate>
                                <HierarchicalDataTemplate DataType="{x:Type undertale:UndertaleTimeline}">
                                    <TextBlock Text="{Binding Name.Content}" />
                                </HierarchicalDataTemplate>
                            </TreeViewItem.ItemTemplate>
                        </TreeViewItem>
                        <TreeViewItem Header="Game objects" ItemsSource="{Binding GameObjects, Converter={StaticResource FilteredViewConverter}}" Visibility="{Binding GameObjects, Converter={StaticResource VisibleIfNotNull}}">
                            <TreeViewItem.ItemTemplate>
                                <HierarchicalDataTemplate DataType="{x:Type undertale:UndertaleGameObject}">
                                    <TextBlock Text="{Binding Name.Content}" />
                                </HierarchicalDataTemplate>
                            </TreeViewItem.ItemTemplate>
                        </TreeViewItem>
                        <TreeViewItem Header="Rooms" ItemsSource="{Binding Rooms, Converter={StaticResource FilteredViewConverter}}" Visibility="{Binding Rooms, Converter={StaticResource VisibleIfNotNull}}">
                            <TreeViewItem.ItemTemplate>
                                <HierarchicalDataTemplate DataType="{x:Type undertale:UndertaleRoom}">
                                    <TextBlock Text="{Binding Name.Content}" />
                                </HierarchicalDataTemplate>
                            </TreeViewItem.ItemTemplate>
                        </TreeViewItem>
                        <TreeViewItem Header="Extensions" ItemsSource="{Binding Extensions, Converter={StaticResource FilteredViewConverter}}" Visibility="{Binding Extensions, Converter={StaticResource VisibleIfNotNull}}">
                            <TreeViewItem.ItemTemplate>
                                <HierarchicalDataTemplate DataType="{x:Type undertale:UndertaleExtension}">
                                    <TextBlock Text="{Binding Name.Content}" />
                                </HierarchicalDataTemplate>
                            </TreeViewItem.ItemTemplate>
                        </TreeViewItem>
                        <TreeViewItem Header="Texture page items" ItemsSource="{Binding TexturePageItems, Converter={StaticResource FilteredViewConverter}}" Visibility="{Binding TexturePageItems, Converter={StaticResource VisibleIfNotNull}}">
                            <TreeViewItem.ItemTemplate>
                                <HierarchicalDataTemplate DataType="{x:Type undertale:UndertaleTexturePageItem}">
                                    <TextBlock Text="{Binding .}" />
                                </HierarchicalDataTemplate>
                            </TreeViewItem.ItemTemplate>
                        </TreeViewItem>
                        <TreeViewItem Name="CodeItemsList" Header="Code" ItemsSource="{Binding Code, Converter={StaticResource FilteredViewConverter}}" Visibility="{Binding Code, Converter={StaticResource VisibleIfNotNull}}">
                            <TreeViewItem.ItemContainerStyle>
                                <Style TargetType="{x:Type TreeViewItem}">
                                    <Setter Property="ContextMenu" Value="{StaticResource UndertaleResourceMenu}"/>
                                    <Setter Property="Foreground" Value="Gray"/>
                                    <Style.Triggers>
                                        <DataTrigger Binding="{Binding Path=ParentEntry}" Value="{x:Null}">
                                            <Setter Property="Foreground" Value="Black"/>
                                        </DataTrigger>
                                    </Style.Triggers>
                                </Style>
                            </TreeViewItem.ItemContainerStyle>
                            <TreeViewItem.ItemTemplate>
                                <HierarchicalDataTemplate DataType="{x:Type undertale:UndertaleCode}">
                                    <TextBlock Text="{Binding Name.Content}" />
                                </HierarchicalDataTemplate>
                            </TreeViewItem.ItemTemplate>
                        </TreeViewItem>
                        <TreeViewItem Header="Variables" ItemsSource="{Binding Variables, Converter={StaticResource FilteredViewConverter}}" Visibility="{Binding Variables, Converter={StaticResource VisibleIfNotNull}}">
                            <TreeViewItem.ItemTemplate>
                                <HierarchicalDataTemplate DataType="{x:Type undertale:UndertaleVariable}">
                                    <TextBlock Text="{Binding Name.Content}" />
                                </HierarchicalDataTemplate>
                            </TreeViewItem.ItemTemplate>
                        </TreeViewItem>
                        <TreeViewItem Header="Functions" ItemsSource="{Binding Functions, Converter={StaticResource FilteredViewConverter}}" Visibility="{Binding Functions, Converter={StaticResource VisibleIfNotNull}}">
                            <TreeViewItem.ItemTemplate>
                                <HierarchicalDataTemplate DataType="{x:Type undertale:UndertaleFunction}">
                                    <TextBlock Text="{Binding Name.Content}" />
                                </HierarchicalDataTemplate>
                            </TreeViewItem.ItemTemplate>
                        </TreeViewItem>
                        <TreeViewItem Header="Code locals" ItemsSource="{Binding CodeLocals, Converter={StaticResource FilteredViewConverter}}" Visibility="{Binding CodeLocals, Converter={StaticResource VisibleIfNotNull}}">
                            <TreeViewItem.ItemTemplate>
                                <HierarchicalDataTemplate DataType="{x:Type undertale:UndertaleCodeLocals}">
                                    <TextBlock Text="{Binding Name.Content}" />
                                </HierarchicalDataTemplate>
                            </TreeViewItem.ItemTemplate>
                        </TreeViewItem>
                        <TreeViewItem Header="Strings" ItemsSource="{Binding Strings, Converter={StaticResource FilteredViewConverter}}" Visibility="{Binding Strings, Converter={StaticResource VisibleIfNotNull}}">
                            <TreeViewItem.ItemTemplate>
                                <HierarchicalDataTemplate DataType="{x:Type undertale:UndertaleString}">
                                    <TextBlock Text="{Binding Content}" />
                                </HierarchicalDataTemplate>
                            </TreeViewItem.ItemTemplate>
                        </TreeViewItem>
                        <TreeViewItem Header="Embedded textures" ItemsSource="{Binding EmbeddedTextures, Converter={StaticResource FilteredViewConverter}}" Visibility="{Binding EmbeddedTextures, Converter={StaticResource VisibleIfNotNull}}">
                            <TreeViewItem.ItemTemplate>
                                <HierarchicalDataTemplate DataType="{x:Type undertale:UndertaleEmbeddedTexture}">
                                    <TextBlock Text="{Binding .}" />
                                </HierarchicalDataTemplate>
                            </TreeViewItem.ItemTemplate>
                        </TreeViewItem>
                        <TreeViewItem Header="Embedded audio" ItemsSource="{Binding EmbeddedAudio, Converter={StaticResource FilteredViewConverter}}" Visibility="{Binding EmbeddedAudio, Converter={StaticResource VisibleIfNotNull}}">
                            <TreeViewItem.ItemTemplate>
                                <HierarchicalDataTemplate DataType="{x:Type undertale:UndertaleEmbeddedAudio}">
                                    <TextBlock Text="{Binding .}" />
                                </HierarchicalDataTemplate>
                            </TreeViewItem.ItemTemplate>
                        </TreeViewItem>
                        <TreeViewItem Header="Texture group information" ItemsSource="{Binding TextureGroupInfo, Converter={StaticResource FilteredViewConverter}}" Visibility="{Binding TextureGroupInfo, Converter={StaticResource VisibleIfNotNull}}">
                            <TreeViewItem.ItemTemplate>
                                <HierarchicalDataTemplate DataType="{x:Type undertale:UndertaleTextureGroupInfo}">
                                    <TextBlock Text="{Binding Name.Content}" />
                                </HierarchicalDataTemplate>
                            </TreeViewItem.ItemTemplate>
                        </TreeViewItem>
                        <TreeViewItem Header="Embedded images" ItemsSource="{Binding EmbeddedImages, Converter={StaticResource FilteredViewConverter}}" Visibility="{Binding EmbeddedImages, Converter={StaticResource VisibleIfNotNull}}">
                            <TreeViewItem.ItemTemplate>
                                <HierarchicalDataTemplate DataType="{x:Type undertale:UndertaleEmbeddedImage}">
                                    <TextBlock Text="{Binding Name.Content}" />
                                </HierarchicalDataTemplate>
                            </TreeViewItem.ItemTemplate>
                        </TreeViewItem>
                    </TreeViewItem>
                </TreeView>

                <GridSplitter Grid.Column="1" Grid.RowSpan="2" HorizontalAlignment="Center" VerticalAlignment="Stretch" ShowsPreview="True" Width="3"/>
<<<<<<< HEAD
                <ScrollViewer Name="TabScrollViewer" Grid.Column="2" Grid.RowSpan="1" HorizontalScrollBarVisibility="Hidden" PreviewMouseWheel="TabScrollViewer_PreviewMouseWheel">
                    <TabControl Name="TabController" SelectionChanged="TabController_SelectionChanged" TabStripPlacement="Top"/>
                </ScrollViewer>
                <ScrollViewer VerticalScrollBarVisibility="Auto" Grid.Column="2" Grid.Row="2">
                    <ContentControl Margin="10" Content="{Binding CurrentTab.Selected,Mode=OneWay}" Name="DataEditor">
=======

                <ScrollViewer Grid.Column="2" Grid.RowSpan="2" VerticalScrollBarVisibility="Auto">
                    <ContentControl Margin="8,0" Content="{Binding Selected}" Name="DataEditor">
>>>>>>> 55bb7bc9
                        <ContentControl.Resources>
                            <DataTemplate DataType="{x:Type local:DescriptionView}">
                                <StackPanel>
                                    <TextBlock Text="{Binding Heading,Mode=OneWay}" FontWeight="Bold"/>
                                    <Separator/>
                                    <TextBlock Text="{Binding Description,Mode=OneWay}"/>
                                </StackPanel>
                            </DataTemplate>

                            <DataTemplate DataType="{x:Type local:GeneralInfoEditor}">
                                <local:UndertaleGeneralInfoEditor/>
                            </DataTemplate>

                            <DataTemplate DataType="{x:Type local:GlobalInitEditor}">
                                <local:UndertaleGlobalInitEditor/>
                            </DataTemplate>

                            <DataTemplate DataType="{x:Type local:GameEndEditor}">
                                <local:UndertaleGameEndEditor/>
                            </DataTemplate>

                            <DataTemplate DataType="{x:Type undertale:UndertaleAudioGroup}">
                                <local:UndertaleAudioGroupEditor/>
                            </DataTemplate>

                            <DataTemplate DataType="{x:Type undertale:UndertaleSound}">
                                <local:UndertaleSoundEditor/>
                            </DataTemplate>

                            <DataTemplate DataType="{x:Type undertale:UndertaleBackground}">
                                <local:UndertaleBackgroundEditor/>
                            </DataTemplate>

                            <DataTemplate DataType="{x:Type undertale:UndertaleEmbeddedTexture}">
                                <local:UndertaleEmbeddedTextureEditor/>
                            </DataTemplate>

                            <DataTemplate DataType="{x:Type undertale:UndertaleEmbeddedAudio}">
                                <local:UndertaleEmbeddedAudioEditor/>
                            </DataTemplate>

                            <DataTemplate DataType="{x:Type undertale:UndertaleTexturePageItem}">
                                <local:UndertaleTexturePageItemEditor/>
                            </DataTemplate>

                            <DataTemplate DataType="{x:Type undertale:UndertaleEmbeddedImage}">
                                <local:UndertaleEmbeddedImageEditor/>
                            </DataTemplate>

                            <DataTemplate DataType="{x:Type undertale:UndertaleTextureGroupInfo}">
                                <local:UndertaleTextureGroupInfoEditor/>
                            </DataTemplate>

                            <DataTemplate DataType="{x:Type undertale:UndertaleSprite}">
                                <local:UndertaleSpriteEditor/>
                            </DataTemplate>

                            <DataTemplate DataType="{x:Type undertale:UndertaleScript}">
                                <local:UndertaleScriptEditor/>
                            </DataTemplate>

                            <DataTemplate DataType="{x:Type undertale:UndertaleShader}">
                                <local:UndertaleShaderEditor/>
                            </DataTemplate>

                            <DataTemplate DataType="{x:Type undertale:UndertalePath}">
                                <local:UndertalePathEditor/>
                            </DataTemplate>

                            <DataTemplate DataType="{x:Type undertale:UndertaleFont}">
                                <local:UndertaleFontEditor/>
                            </DataTemplate>

                            <DataTemplate DataType="{x:Type undertale:UndertaleTimeline}">
                                <local:UndertaleTimelineEditor/>
                            </DataTemplate>

                            <DataTemplate DataType="{x:Type undertale:UndertaleGameObject}">
                                <local:UndertaleGameObjectEditor/>
                            </DataTemplate>
                            
                            <DataTemplate x:Key="roomRendererTemplate">
                                <local:UndertaleRoomRenderer/>
                            </DataTemplate>
                            <DataTemplate DataType="{x:Type undertale:UndertaleRoom}">
                                <local:UndertaleRoomEditor/>
                            </DataTemplate>

                            <DataTemplate DataType="{x:Type undertale:UndertaleExtension}">
                                <local:UndertaleExtensionEditor/>
                            </DataTemplate>

                            <DataTemplate DataType="{x:Type undertale:UndertaleExtensionFile}">
                                <local:UndertaleExtensionFileEditor/>
                            </DataTemplate>

                            <DataTemplate DataType="{x:Type undertale:UndertaleExtensionFunction}">
                                <local:UndertaleExtensionFunctionEditor/>
                            </DataTemplate>

                            <DataTemplate DataType="{x:Type undertale:UndertaleCode}">
                                <local:UndertaleCodeEditor/>
                            </DataTemplate>

                            <DataTemplate DataType="{x:Type undertale:UndertaleString}">
                                <local:UndertaleStringEditor/>
                            </DataTemplate>

                            <DataTemplate DataType="{x:Type undertale:UndertaleVariable}">
                                <local:UndertaleVariableEditor/>
                            </DataTemplate>

                            <DataTemplate DataType="{x:Type undertale:UndertaleFunction}">
                                <local:UndertaleFunctionEditor/>
                            </DataTemplate>

                            <DataTemplate DataType="{x:Type undertale:UndertaleCodeLocals}">
                                <local:UndertaleCodeLocalsEditor/>
                            </DataTemplate>

                            <DataTemplate DataType="{x:Type undertalelib:UndertaleChunkVARI}">
                                <local:UndertaleVariableChunkEditor/>
                            </DataTemplate>
                        </ContentControl.Resources>
                    </ContentControl>
                </ScrollViewer>
            </Grid>
        </DockPanel>
    </Grid>
</Window><|MERGE_RESOLUTION|>--- conflicted
+++ resolved
@@ -367,17 +367,8 @@
                 </TreeView>
 
                 <GridSplitter Grid.Column="1" Grid.RowSpan="2" HorizontalAlignment="Center" VerticalAlignment="Stretch" ShowsPreview="True" Width="3"/>
-<<<<<<< HEAD
-                <ScrollViewer Name="TabScrollViewer" Grid.Column="2" Grid.RowSpan="1" HorizontalScrollBarVisibility="Hidden" PreviewMouseWheel="TabScrollViewer_PreviewMouseWheel">
-                    <TabControl Name="TabController" SelectionChanged="TabController_SelectionChanged" TabStripPlacement="Top"/>
-                </ScrollViewer>
                 <ScrollViewer VerticalScrollBarVisibility="Auto" Grid.Column="2" Grid.Row="2">
                     <ContentControl Margin="10" Content="{Binding CurrentTab.Selected,Mode=OneWay}" Name="DataEditor">
-=======
-
-                <ScrollViewer Grid.Column="2" Grid.RowSpan="2" VerticalScrollBarVisibility="Auto">
-                    <ContentControl Margin="8,0" Content="{Binding Selected}" Name="DataEditor">
->>>>>>> 55bb7bc9
                         <ContentControl.Resources>
                             <DataTemplate DataType="{x:Type local:DescriptionView}">
                                 <StackPanel>
