﻿<local:DataUserControl x:Class="UndertaleModTool.UndertaleTextureGroupInfoEditor"
             xmlns="http://schemas.microsoft.com/winfx/2006/xaml/presentation"
             xmlns:x="http://schemas.microsoft.com/winfx/2006/xaml"
             xmlns:mc="http://schemas.openxmlformats.org/markup-compatibility/2006" 
             xmlns:d="http://schemas.microsoft.com/expression/blend/2008" 
             xmlns:local="clr-namespace:UndertaleModTool"
             xmlns:undertale="clr-namespace:UndertaleModLib.Models;assembly=UndertaleModLib"
             mc:Ignorable="d" 
             d:DesignHeight="450" d:DesignWidth="800" d:DataContext="{d:DesignInstance undertale:UndertaleTextureGroupInfo}">
  
  <UserControl.Resources>
    <local:NullToVisibilityConverter x:Key="NullToVisibilityConverter" local:nullValue="Visible" local:notNullValue="Collapsed"/>
    <local:NullToVisibilityConverter x:Key="NotNullToVisibilityConverter" local:nullValue="Collapsed" local:notNullValue="Visible"/>
    <local:BooleanToVisibilityConverter x:Key="BooleanTrueToVisibilityConverter" local:trueValue="Visible" local:falseValue="Collapsed"/>
    <local:BooleanToVisibilityConverter x:Key="BooleanFalseToVisibilityConverter" local:trueValue="Collapsed" local:falseValue="Visible"/>
    <local:IsGM2023Converter x:Key="IsGM2023Converter"/>
  </UserControl.Resources>

  <StackPanel>
        <StackPanel>
            <TextBlock Text="Texture Group" FontWeight="Bold"/>
            <Separator/>
            <Grid>
                <Grid.ColumnDefinitions>
                    <ColumnDefinition Width="1*"/>
                    <ColumnDefinition Width="3*"/>
                </Grid.ColumnDefinitions>
                <Grid.RowDefinitions>
                    <RowDefinition Height="Auto"/>
                    <RowDefinition Height="Auto"/>
                    <RowDefinition Height="Auto"/>
                    <RowDefinition Height="Auto"/>
                    <RowDefinition Height="Auto"/>
                    <RowDefinition Height="Auto"/>
                    <RowDefinition Height="Auto"/>
                    <RowDefinition Height="Auto"/>
                    <RowDefinition Height="Auto"/>
                    <RowDefinition Height="Auto"/>
                    <RowDefinition Height="Auto"/>
                    <RowDefinition Height="Auto"/>
                    <RowDefinition Height="Auto"/>
                    <RowDefinition Height="Auto"/>
                    <RowDefinition Height="Auto"/>
                    <RowDefinition Height="Auto"/>
                    <RowDefinition Height="Auto"/>
                    <RowDefinition Height="Auto"/>
                    <RowDefinition Height="Auto"/>
                    <RowDefinition Height="Auto"/>
                    <RowDefinition Height="Auto"/>
                    <RowDefinition Height="Auto"/>
                    <RowDefinition Height="Auto"/>
                    <RowDefinition Height="Auto"/>
                </Grid.RowDefinitions>

                <TextBlock Grid.Row="0" Grid.Column="0" Margin="3">Group Name</TextBlock>
                <local:UndertaleStringReference Grid.Row="0" Grid.Column="1" Margin="3" ObjectReference="{Binding Name}"/>


              <!--Texture Page List-->
              <TextBlock Grid.Row="1" Grid.Column="0" Margin="3">Texture Pages</TextBlock>
<<<<<<< HEAD
              <Expander Grid.Row="1" Grid.Column="1" Margin="3" Name="TextureListExpander" Header="List">
                <DataGrid ItemsSource="{Binding TexturePages}" MaxHeight="370" Name="TextureListGrid"
                          AutoGenerateColumns="False" CanUserAddRows="True" CanUserDeleteRows="True" HorizontalGridLinesBrush="LightGray" VerticalGridLinesBrush="LightGray" HeadersVisibility="None" SelectionMode="Single" SelectionUnit="FullRow"
                          ScrollViewer.CanContentScroll="True"
                          VirtualizingPanel.IsVirtualizing="True"
                          VirtualizingPanel.VirtualizationMode="Recycling">
=======
              <Expander Grid.Row="1" Grid.Column="1" Margin="3" Header="List">
                <local:DataGridDark ItemsSource="{Binding TexturePages}" MaxHeight="370" AutoGenerateColumns="False" CanUserAddRows="True" CanUserDeleteRows="True" HorizontalGridLinesBrush="LightGray" VerticalGridLinesBrush="LightGray" HeadersVisibility="None" SelectionMode="Single" SelectionUnit="FullRow"
                                    ScrollViewer.CanContentScroll="True"
                                    VirtualizingPanel.IsVirtualizing="True"
                                    VirtualizingPanel.VirtualizationMode="Recycling">
>>>>>>> 97bc48fd
                  <DataGrid.Resources>
                    <SolidColorBrush x:Key="{x:Static SystemColors.HighlightBrushKey}" Color="#FF26A0DA"/>
                    <Style TargetType="{x:Type DataGridCell}">
                      <Setter Property="Template">
                        <Setter.Value>
                          <ControlTemplate TargetType="{x:Type DataGridCell}">
                            <Grid Background="{TemplateBinding Background}">
                              <ContentPresenter VerticalAlignment="Center" />
                            </Grid>
                          </ControlTemplate>
                        </Setter.Value>
                      </Setter>
                      <Style.Triggers>
                        <DataTrigger Binding="{Binding DataContext, RelativeSource={RelativeSource AncestorType={x:Type DataGridRow}}}" Value="{x:Static CollectionView.NewItemPlaceholder}">
                          <Setter Property="Template">
                            <Setter.Value>
                              <ControlTemplate>
                                <TextBlock Margin="5" TextAlignment="Center" FontStyle="Italic">Double click to add</TextBlock>
                              </ControlTemplate>
                            </Setter.Value>
                          </Setter>
                        </DataTrigger>
                      </Style.Triggers>
                    </Style>
                  </DataGrid.Resources>
                  <DataGrid.Columns>
                    <DataGridTemplateColumn Width="*">
                      <DataGridTemplateColumn.CellTemplate>
                        <DataTemplate>
                          <local:UndertaleObjectReference Margin="20,0,0,0" ObjectReference="{Binding Resource, Mode=TwoWay, UpdateSourceTrigger=PropertyChanged}" ObjectType="{x:Type undertale:UndertaleEmbeddedTexture}" CanRemove="False"/>
                        </DataTemplate>
                      </DataGridTemplateColumn.CellTemplate>
                    </DataGridTemplateColumn>
                  </DataGrid.Columns>
                </local:DataGridDark>
              </Expander>

              <!--Sprite List-->
              <TextBlock Grid.Row="2" Grid.Column="0" Margin="3">Sprites</TextBlock>
<<<<<<< HEAD
              <Expander Grid.Row="2" Grid.Column="1" Margin="3" Name="SpriteListExpander" Header="List">
                <DataGrid ItemsSource="{Binding Sprites}" MaxHeight="370" Name="SpriteListGrid"
                          AutoGenerateColumns="False" CanUserAddRows="True" CanUserDeleteRows="True" HorizontalGridLinesBrush="LightGray" VerticalGridLinesBrush="LightGray" HeadersVisibility="None" SelectionMode="Single" SelectionUnit="FullRow"
                          ScrollViewer.CanContentScroll="True"
                          VirtualizingPanel.IsVirtualizing="True"
                          VirtualizingPanel.VirtualizationMode="Recycling">
=======
              <Expander Grid.Row="2" Grid.Column="1" Margin="3" Header="List">
                <local:DataGridDark ItemsSource="{Binding Sprites}" MaxHeight="370" AutoGenerateColumns="False" CanUserAddRows="True" CanUserDeleteRows="True" HorizontalGridLinesBrush="LightGray" VerticalGridLinesBrush="LightGray" HeadersVisibility="None" SelectionMode="Single" SelectionUnit="FullRow"
                                    ScrollViewer.CanContentScroll="True"
                                    VirtualizingPanel.IsVirtualizing="True"
                                    VirtualizingPanel.VirtualizationMode="Recycling">
>>>>>>> 97bc48fd
                  <DataGrid.Resources>
                    <SolidColorBrush x:Key="{x:Static SystemColors.HighlightBrushKey}" Color="#FF26A0DA"/>
                    <Style TargetType="{x:Type DataGridCell}">
                      <Setter Property="Template">
                        <Setter.Value>
                          <ControlTemplate TargetType="{x:Type DataGridCell}">
                            <Grid Background="{TemplateBinding Background}">
                              <ContentPresenter VerticalAlignment="Center" />
                            </Grid>
                          </ControlTemplate>
                        </Setter.Value>
                      </Setter>
                      <Style.Triggers>
                        <DataTrigger Binding="{Binding DataContext, RelativeSource={RelativeSource AncestorType={x:Type DataGridRow}}}" Value="{x:Static CollectionView.NewItemPlaceholder}">
                          <Setter Property="Template">
                            <Setter.Value>
                              <ControlTemplate>
                                <TextBlock Margin="5" TextAlignment="Center" FontStyle="Italic">Double click to add</TextBlock>
                              </ControlTemplate>
                            </Setter.Value>
                          </Setter>
                        </DataTrigger>
                      </Style.Triggers>
                    </Style>
                  </DataGrid.Resources>
                  <DataGrid.Columns>
                    <DataGridTemplateColumn Width="*">
                      <DataGridTemplateColumn.CellTemplate>
                        <DataTemplate>
                          <local:UndertaleObjectReference Margin="20,0,0,0" ObjectReference="{Binding Resource, Mode=TwoWay, UpdateSourceTrigger=PropertyChanged}" ObjectType="{x:Type undertale:UndertaleSprite}" CanRemove="False"/>
                        </DataTemplate>
                      </DataGridTemplateColumn.CellTemplate>
                    </DataGridTemplateColumn>
                  </DataGrid.Columns>
                </local:DataGridDark>
              </Expander>

              <!--Spine Sprite List-->
<<<<<<< HEAD
              <TextBlock Grid.Row="3" Grid.Column="0" Margin="3">Spine Sprites</TextBlock>
              <Expander Grid.Row="3" Grid.Column="1" Margin="3" Name="SpineSprListExpander" Header="List">
                <DataGrid ItemsSource="{Binding SpineSprites}" MaxHeight="370" Name="SpineSprListGrid"
                          AutoGenerateColumns="False" CanUserAddRows="True" CanUserDeleteRows="True" HorizontalGridLinesBrush="LightGray" VerticalGridLinesBrush="LightGray" HeadersVisibility="None" SelectionMode="Single" SelectionUnit="FullRow"
                          ScrollViewer.CanContentScroll="True"
                          VirtualizingPanel.IsVirtualizing="True"
                          VirtualizingPanel.VirtualizationMode="Recycling">
=======
              <TextBlock Grid.Row="3" Grid.Column="0" Margin="3" Text="Spine Sprites"
                         Visibility="{Binding DataContext.Data, Mode=OneTime, Converter={StaticResource IsGM2023Converter}, RelativeSource={RelativeSource FindAncestor, AncestorType={x:Type local:MainWindow}}}"/>
              <Expander Grid.Row="3" Grid.Column="1" Margin="3" Header="List"
                        Visibility="{Binding DataContext.Data, Mode=OneTime, Converter={StaticResource IsGM2023Converter}, RelativeSource={RelativeSource FindAncestor, AncestorType={x:Type local:MainWindow}}}">
                <local:DataGridDark ItemsSource="{Binding SpineSprites}" MaxHeight="370" AutoGenerateColumns="False" CanUserAddRows="True" CanUserDeleteRows="True" HorizontalGridLinesBrush="LightGray" VerticalGridLinesBrush="LightGray" HeadersVisibility="None" SelectionMode="Single" SelectionUnit="FullRow"
                                    ScrollViewer.CanContentScroll="True"
                                    VirtualizingPanel.IsVirtualizing="True"
                                    VirtualizingPanel.VirtualizationMode="Recycling">
>>>>>>> 97bc48fd
                  <DataGrid.Resources>
                    <SolidColorBrush x:Key="{x:Static SystemColors.HighlightBrushKey}" Color="#FF26A0DA"/>
                    <Style TargetType="{x:Type DataGridCell}">
                      <Setter Property="Template">
                        <Setter.Value>
                          <ControlTemplate TargetType="{x:Type DataGridCell}">
                            <Grid Background="{TemplateBinding Background}">
                              <ContentPresenter VerticalAlignment="Center" />
                            </Grid>
                          </ControlTemplate>
                        </Setter.Value>
                      </Setter>
                      <Style.Triggers>
                        <DataTrigger Binding="{Binding DataContext, RelativeSource={RelativeSource AncestorType={x:Type DataGridRow}}}" Value="{x:Static CollectionView.NewItemPlaceholder}">
                          <Setter Property="Template">
                            <Setter.Value>
                              <ControlTemplate>
                                <TextBlock Margin="5" TextAlignment="Center" FontStyle="Italic">Double click to add</TextBlock>
                              </ControlTemplate>
                            </Setter.Value>
                          </Setter>
                        </DataTrigger>
                      </Style.Triggers>
                    </Style>
                  </DataGrid.Resources>
                  <DataGrid.Columns>
                    <DataGridTemplateColumn Width="*">
                      <DataGridTemplateColumn.CellTemplate>
                        <DataTemplate>
                          <local:UndertaleObjectReference Margin="20,0,0,0" ObjectReference="{Binding Resource, Mode=TwoWay, UpdateSourceTrigger=PropertyChanged}" ObjectType="{x:Type undertale:UndertaleSprite}" CanRemove="False"/>
                        </DataTemplate>
                      </DataGridTemplateColumn.CellTemplate>
                    </DataGridTemplateColumn>
                  </DataGrid.Columns>
                </local:DataGridDark>
              </Expander>

              <!--Font List-->
              <TextBlock Grid.Row="4" Grid.Column="0" Margin="3">Fonts</TextBlock>
<<<<<<< HEAD
              <Expander Grid.Row="4" Grid.Column="1" Margin="3" Name="FontListExpander" Header="List">
                <DataGrid ItemsSource="{Binding Fonts}" MaxHeight="370" Name="FontListGrid"
                          AutoGenerateColumns="False" CanUserAddRows="True" CanUserDeleteRows="True" HorizontalGridLinesBrush="LightGray" VerticalGridLinesBrush="LightGray" HeadersVisibility="None" SelectionMode="Single" SelectionUnit="FullRow"
                          ScrollViewer.CanContentScroll="True"
                          VirtualizingPanel.IsVirtualizing="True"
                          VirtualizingPanel.VirtualizationMode="Recycling">
=======
              <Expander Grid.Row="4" Grid.Column="1" Margin="3" Header="List">
                <local:DataGridDark ItemsSource="{Binding Fonts}" MaxHeight="370" AutoGenerateColumns="False" CanUserAddRows="True" CanUserDeleteRows="True" HorizontalGridLinesBrush="LightGray" VerticalGridLinesBrush="LightGray" HeadersVisibility="None" SelectionMode="Single" SelectionUnit="FullRow"
                                    ScrollViewer.CanContentScroll="True"
                                    VirtualizingPanel.IsVirtualizing="True"
                                    VirtualizingPanel.VirtualizationMode="Recycling">
>>>>>>> 97bc48fd
                  <DataGrid.Resources>
                    <SolidColorBrush x:Key="{x:Static SystemColors.HighlightBrushKey}" Color="#FF26A0DA"/>
                    <Style TargetType="{x:Type DataGridCell}">
                      <Setter Property="Template">
                        <Setter.Value>
                          <ControlTemplate TargetType="{x:Type DataGridCell}">
                            <Grid Background="{TemplateBinding Background}">
                              <ContentPresenter VerticalAlignment="Center" />
                            </Grid>
                          </ControlTemplate>
                        </Setter.Value>
                      </Setter>
                      <Style.Triggers>
                        <DataTrigger Binding="{Binding DataContext, RelativeSource={RelativeSource AncestorType={x:Type DataGridRow}}}" Value="{x:Static CollectionView.NewItemPlaceholder}">
                          <Setter Property="Template">
                            <Setter.Value>
                              <ControlTemplate>
                                <TextBlock Margin="5" TextAlignment="Center" FontStyle="Italic">Double click to add</TextBlock>
                              </ControlTemplate>
                            </Setter.Value>
                          </Setter>
                        </DataTrigger>
                      </Style.Triggers>
                    </Style>
                  </DataGrid.Resources>
                  <DataGrid.Columns>
                    <DataGridTemplateColumn Width="*">
                      <DataGridTemplateColumn.CellTemplate>
                        <DataTemplate>
                          <local:UndertaleObjectReference Margin="20,0,0,0" ObjectReference="{Binding Resource, Mode=TwoWay, UpdateSourceTrigger=PropertyChanged}" ObjectType="{x:Type undertale:UndertaleFont}" CanRemove="False"/>
                        </DataTemplate>
                      </DataGridTemplateColumn.CellTemplate>
                    </DataGridTemplateColumn>
                  </DataGrid.Columns>
                </local:DataGridDark>
              </Expander>

              <!--Tileset List-->
              <TextBlock Grid.Row="5" Grid.Column="0" Margin="3">Tilesets</TextBlock>
<<<<<<< HEAD
              <Expander Grid.Row="5" Grid.Column="1" Margin="3" Name="TilesetListExpander" Header="List">
                <DataGrid ItemsSource="{Binding Tilesets}" MaxHeight="370" Name="TilesetListGrid"
                          AutoGenerateColumns="False" CanUserAddRows="True" CanUserDeleteRows="True" HorizontalGridLinesBrush="LightGray" VerticalGridLinesBrush="LightGray" HeadersVisibility="None" SelectionMode="Single" SelectionUnit="FullRow"
                          ScrollViewer.CanContentScroll="True"
                          VirtualizingPanel.IsVirtualizing="True"
                          VirtualizingPanel.VirtualizationMode="Recycling">
=======
              <Expander Grid.Row="5" Grid.Column="1" Margin="3" Header="List">
                <local:DataGridDark ItemsSource="{Binding Tilesets}" MaxHeight="370" AutoGenerateColumns="False" CanUserAddRows="True" CanUserDeleteRows="True" HorizontalGridLinesBrush="LightGray" VerticalGridLinesBrush="LightGray" HeadersVisibility="None" SelectionMode="Single" SelectionUnit="FullRow"
                                    ScrollViewer.CanContentScroll="True"
                                    VirtualizingPanel.IsVirtualizing="True"
                                    VirtualizingPanel.VirtualizationMode="Recycling">
>>>>>>> 97bc48fd
                  <DataGrid.Resources>
                    <SolidColorBrush x:Key="{x:Static SystemColors.HighlightBrushKey}" Color="#FF26A0DA"/>
                    <Style TargetType="{x:Type DataGridCell}">
                      <Setter Property="Template">
                        <Setter.Value>
                          <ControlTemplate TargetType="{x:Type DataGridCell}">
                            <Grid Background="{TemplateBinding Background}">
                              <ContentPresenter VerticalAlignment="Center" />
                            </Grid>
                          </ControlTemplate>
                        </Setter.Value>
                      </Setter>
                      <Style.Triggers>
                        <DataTrigger Binding="{Binding DataContext, RelativeSource={RelativeSource AncestorType={x:Type DataGridRow}}}" Value="{x:Static CollectionView.NewItemPlaceholder}">
                          <Setter Property="Template">
                            <Setter.Value>
                              <ControlTemplate>
                                <TextBlock Margin="5" TextAlignment="Center" FontStyle="Italic">Double click to add</TextBlock>
                              </ControlTemplate>
                            </Setter.Value>
                          </Setter>
                        </DataTrigger>
                      </Style.Triggers>
                    </Style>
                  </DataGrid.Resources>
                  <DataGrid.Columns>
                    <DataGridTemplateColumn Width="*">
                      <DataGridTemplateColumn.CellTemplate>
                        <DataTemplate>
                          <local:UndertaleObjectReference Margin="20,0,0,0" ObjectReference="{Binding Resource, Mode=TwoWay, UpdateSourceTrigger=PropertyChanged}" ObjectType="{x:Type undertale:UndertaleBackground}" CanRemove="False"/>
                        </DataTemplate>
                      </DataGridTemplateColumn.CellTemplate>
                    </DataGridTemplateColumn>
                  </DataGrid.Columns>
                </local:DataGridDark>
              </Expander>
            </Grid>
        </StackPanel>
    </StackPanel>
    
    <!-- <Grid>
        <Border Margin="20" Background="LightPink" BorderBrush="Red" BorderThickness="3">
            <TextBlock TextWrapping="Wrap" Margin="3" Foreground="Red">TODO: Implement the Texture Group Info editor</TextBlock>
        </Border>
    </Grid> -->
</local:DataUserControl><|MERGE_RESOLUTION|>--- conflicted
+++ resolved
@@ -58,20 +58,12 @@
 
               <!--Texture Page List-->
               <TextBlock Grid.Row="1" Grid.Column="0" Margin="3">Texture Pages</TextBlock>
-<<<<<<< HEAD
               <Expander Grid.Row="1" Grid.Column="1" Margin="3" Name="TextureListExpander" Header="List">
-                <DataGrid ItemsSource="{Binding TexturePages}" MaxHeight="370" Name="TextureListGrid"
-                          AutoGenerateColumns="False" CanUserAddRows="True" CanUserDeleteRows="True" HorizontalGridLinesBrush="LightGray" VerticalGridLinesBrush="LightGray" HeadersVisibility="None" SelectionMode="Single" SelectionUnit="FullRow"
-                          ScrollViewer.CanContentScroll="True"
-                          VirtualizingPanel.IsVirtualizing="True"
-                          VirtualizingPanel.VirtualizationMode="Recycling">
-=======
-              <Expander Grid.Row="1" Grid.Column="1" Margin="3" Header="List">
-                <local:DataGridDark ItemsSource="{Binding TexturePages}" MaxHeight="370" AutoGenerateColumns="False" CanUserAddRows="True" CanUserDeleteRows="True" HorizontalGridLinesBrush="LightGray" VerticalGridLinesBrush="LightGray" HeadersVisibility="None" SelectionMode="Single" SelectionUnit="FullRow"
-                                    ScrollViewer.CanContentScroll="True"
-                                    VirtualizingPanel.IsVirtualizing="True"
-                                    VirtualizingPanel.VirtualizationMode="Recycling">
->>>>>>> 97bc48fd
+                <local:DataGridDark ItemsSource="{Binding TexturePages}" MaxHeight="370" x:Name="TextureListGrid"
+                                    AutoGenerateColumns="False" CanUserAddRows="True" CanUserDeleteRows="True" HorizontalGridLinesBrush="LightGray" VerticalGridLinesBrush="LightGray" HeadersVisibility="None" SelectionMode="Single" SelectionUnit="FullRow"
+                                    ScrollViewer.CanContentScroll="True"
+                                    VirtualizingPanel.IsVirtualizing="True"
+                                    VirtualizingPanel.VirtualizationMode="Recycling">
                   <DataGrid.Resources>
                     <SolidColorBrush x:Key="{x:Static SystemColors.HighlightBrushKey}" Color="#FF26A0DA"/>
                     <Style TargetType="{x:Type DataGridCell}">
@@ -111,20 +103,12 @@
 
               <!--Sprite List-->
               <TextBlock Grid.Row="2" Grid.Column="0" Margin="3">Sprites</TextBlock>
-<<<<<<< HEAD
               <Expander Grid.Row="2" Grid.Column="1" Margin="3" Name="SpriteListExpander" Header="List">
-                <DataGrid ItemsSource="{Binding Sprites}" MaxHeight="370" Name="SpriteListGrid"
-                          AutoGenerateColumns="False" CanUserAddRows="True" CanUserDeleteRows="True" HorizontalGridLinesBrush="LightGray" VerticalGridLinesBrush="LightGray" HeadersVisibility="None" SelectionMode="Single" SelectionUnit="FullRow"
-                          ScrollViewer.CanContentScroll="True"
-                          VirtualizingPanel.IsVirtualizing="True"
-                          VirtualizingPanel.VirtualizationMode="Recycling">
-=======
-              <Expander Grid.Row="2" Grid.Column="1" Margin="3" Header="List">
-                <local:DataGridDark ItemsSource="{Binding Sprites}" MaxHeight="370" AutoGenerateColumns="False" CanUserAddRows="True" CanUserDeleteRows="True" HorizontalGridLinesBrush="LightGray" VerticalGridLinesBrush="LightGray" HeadersVisibility="None" SelectionMode="Single" SelectionUnit="FullRow"
-                                    ScrollViewer.CanContentScroll="True"
-                                    VirtualizingPanel.IsVirtualizing="True"
-                                    VirtualizingPanel.VirtualizationMode="Recycling">
->>>>>>> 97bc48fd
+                <local:DataGridDark ItemsSource="{Binding Sprites}" MaxHeight="370" x:Name="SpriteListGrid"
+                                    AutoGenerateColumns="False" CanUserAddRows="True" CanUserDeleteRows="True" HorizontalGridLinesBrush="LightGray" VerticalGridLinesBrush="LightGray" HeadersVisibility="None" SelectionMode="Single" SelectionUnit="FullRow"
+                                    ScrollViewer.CanContentScroll="True"
+                                    VirtualizingPanel.IsVirtualizing="True"
+                                    VirtualizingPanel.VirtualizationMode="Recycling">
                   <DataGrid.Resources>
                     <SolidColorBrush x:Key="{x:Static SystemColors.HighlightBrushKey}" Color="#FF26A0DA"/>
                     <Style TargetType="{x:Type DataGridCell}">
@@ -163,24 +147,13 @@
               </Expander>
 
               <!--Spine Sprite List-->
-<<<<<<< HEAD
               <TextBlock Grid.Row="3" Grid.Column="0" Margin="3">Spine Sprites</TextBlock>
               <Expander Grid.Row="3" Grid.Column="1" Margin="3" Name="SpineSprListExpander" Header="List">
-                <DataGrid ItemsSource="{Binding SpineSprites}" MaxHeight="370" Name="SpineSprListGrid"
-                          AutoGenerateColumns="False" CanUserAddRows="True" CanUserDeleteRows="True" HorizontalGridLinesBrush="LightGray" VerticalGridLinesBrush="LightGray" HeadersVisibility="None" SelectionMode="Single" SelectionUnit="FullRow"
-                          ScrollViewer.CanContentScroll="True"
-                          VirtualizingPanel.IsVirtualizing="True"
-                          VirtualizingPanel.VirtualizationMode="Recycling">
-=======
-              <TextBlock Grid.Row="3" Grid.Column="0" Margin="3" Text="Spine Sprites"
-                         Visibility="{Binding DataContext.Data, Mode=OneTime, Converter={StaticResource IsGM2023Converter}, RelativeSource={RelativeSource FindAncestor, AncestorType={x:Type local:MainWindow}}}"/>
-              <Expander Grid.Row="3" Grid.Column="1" Margin="3" Header="List"
-                        Visibility="{Binding DataContext.Data, Mode=OneTime, Converter={StaticResource IsGM2023Converter}, RelativeSource={RelativeSource FindAncestor, AncestorType={x:Type local:MainWindow}}}">
-                <local:DataGridDark ItemsSource="{Binding SpineSprites}" MaxHeight="370" AutoGenerateColumns="False" CanUserAddRows="True" CanUserDeleteRows="True" HorizontalGridLinesBrush="LightGray" VerticalGridLinesBrush="LightGray" HeadersVisibility="None" SelectionMode="Single" SelectionUnit="FullRow"
-                                    ScrollViewer.CanContentScroll="True"
-                                    VirtualizingPanel.IsVirtualizing="True"
-                                    VirtualizingPanel.VirtualizationMode="Recycling">
->>>>>>> 97bc48fd
+                <local:DataGridDark ItemsSource="{Binding SpineSprites}" MaxHeight="370" x:Name="SpineSprListGrid"
+                                    AutoGenerateColumns="False" CanUserAddRows="True" CanUserDeleteRows="True" HorizontalGridLinesBrush="LightGray" VerticalGridLinesBrush="LightGray" HeadersVisibility="None" SelectionMode="Single" SelectionUnit="FullRow"
+                                    ScrollViewer.CanContentScroll="True"
+                                    VirtualizingPanel.IsVirtualizing="True"
+                                    VirtualizingPanel.VirtualizationMode="Recycling">
                   <DataGrid.Resources>
                     <SolidColorBrush x:Key="{x:Static SystemColors.HighlightBrushKey}" Color="#FF26A0DA"/>
                     <Style TargetType="{x:Type DataGridCell}">
@@ -220,20 +193,12 @@
 
               <!--Font List-->
               <TextBlock Grid.Row="4" Grid.Column="0" Margin="3">Fonts</TextBlock>
-<<<<<<< HEAD
               <Expander Grid.Row="4" Grid.Column="1" Margin="3" Name="FontListExpander" Header="List">
-                <DataGrid ItemsSource="{Binding Fonts}" MaxHeight="370" Name="FontListGrid"
-                          AutoGenerateColumns="False" CanUserAddRows="True" CanUserDeleteRows="True" HorizontalGridLinesBrush="LightGray" VerticalGridLinesBrush="LightGray" HeadersVisibility="None" SelectionMode="Single" SelectionUnit="FullRow"
-                          ScrollViewer.CanContentScroll="True"
-                          VirtualizingPanel.IsVirtualizing="True"
-                          VirtualizingPanel.VirtualizationMode="Recycling">
-=======
-              <Expander Grid.Row="4" Grid.Column="1" Margin="3" Header="List">
-                <local:DataGridDark ItemsSource="{Binding Fonts}" MaxHeight="370" AutoGenerateColumns="False" CanUserAddRows="True" CanUserDeleteRows="True" HorizontalGridLinesBrush="LightGray" VerticalGridLinesBrush="LightGray" HeadersVisibility="None" SelectionMode="Single" SelectionUnit="FullRow"
-                                    ScrollViewer.CanContentScroll="True"
-                                    VirtualizingPanel.IsVirtualizing="True"
-                                    VirtualizingPanel.VirtualizationMode="Recycling">
->>>>>>> 97bc48fd
+                <local:DataGridDark ItemsSource="{Binding Fonts}" MaxHeight="370" x:Name="FontListGrid"
+                                    AutoGenerateColumns="False" CanUserAddRows="True" CanUserDeleteRows="True" HorizontalGridLinesBrush="LightGray" VerticalGridLinesBrush="LightGray" HeadersVisibility="None" SelectionMode="Single" SelectionUnit="FullRow"
+                                    ScrollViewer.CanContentScroll="True"
+                                    VirtualizingPanel.IsVirtualizing="True"
+                                    VirtualizingPanel.VirtualizationMode="Recycling">
                   <DataGrid.Resources>
                     <SolidColorBrush x:Key="{x:Static SystemColors.HighlightBrushKey}" Color="#FF26A0DA"/>
                     <Style TargetType="{x:Type DataGridCell}">
@@ -273,20 +238,12 @@
 
               <!--Tileset List-->
               <TextBlock Grid.Row="5" Grid.Column="0" Margin="3">Tilesets</TextBlock>
-<<<<<<< HEAD
               <Expander Grid.Row="5" Grid.Column="1" Margin="3" Name="TilesetListExpander" Header="List">
-                <DataGrid ItemsSource="{Binding Tilesets}" MaxHeight="370" Name="TilesetListGrid"
-                          AutoGenerateColumns="False" CanUserAddRows="True" CanUserDeleteRows="True" HorizontalGridLinesBrush="LightGray" VerticalGridLinesBrush="LightGray" HeadersVisibility="None" SelectionMode="Single" SelectionUnit="FullRow"
-                          ScrollViewer.CanContentScroll="True"
-                          VirtualizingPanel.IsVirtualizing="True"
-                          VirtualizingPanel.VirtualizationMode="Recycling">
-=======
-              <Expander Grid.Row="5" Grid.Column="1" Margin="3" Header="List">
-                <local:DataGridDark ItemsSource="{Binding Tilesets}" MaxHeight="370" AutoGenerateColumns="False" CanUserAddRows="True" CanUserDeleteRows="True" HorizontalGridLinesBrush="LightGray" VerticalGridLinesBrush="LightGray" HeadersVisibility="None" SelectionMode="Single" SelectionUnit="FullRow"
-                                    ScrollViewer.CanContentScroll="True"
-                                    VirtualizingPanel.IsVirtualizing="True"
-                                    VirtualizingPanel.VirtualizationMode="Recycling">
->>>>>>> 97bc48fd
+                <local:DataGridDark ItemsSource="{Binding Tilesets}" MaxHeight="370" x:Name="TilesetListGrid"
+                                    AutoGenerateColumns="False" CanUserAddRows="True" CanUserDeleteRows="True" HorizontalGridLinesBrush="LightGray" VerticalGridLinesBrush="LightGray" HeadersVisibility="None" SelectionMode="Single" SelectionUnit="FullRow"
+                                    ScrollViewer.CanContentScroll="True"
+                                    VirtualizingPanel.IsVirtualizing="True"
+                                    VirtualizingPanel.VirtualizationMode="Recycling">
                   <DataGrid.Resources>
                     <SolidColorBrush x:Key="{x:Static SystemColors.HighlightBrushKey}" Color="#FF26A0DA"/>
                     <Style TargetType="{x:Type DataGridCell}">
