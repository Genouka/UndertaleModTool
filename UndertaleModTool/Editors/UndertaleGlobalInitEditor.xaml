--- conflicted
+++ resolved
@@ -11,18 +11,11 @@
     <DockPanel MaxHeight="{Binding ViewportHeight, Mode=OneWay, RelativeSource={RelativeSource AncestorType=ScrollViewer}}">
         <TextBlock Text="Global initialization scripts" FontWeight="Bold" DockPanel.Dock="Top"/>
         <Separator DockPanel.Dock="Top"/>
-<<<<<<< HEAD
-        <DataGrid DockPanel.Dock="Top" Margin="3" ItemsSource="{Binding GlobalInits}" Name="ScriptsGrid"
-                  AutoGenerateColumns="False" CanUserAddRows="True" CanUserDeleteRows="True" HorizontalGridLinesBrush="LightGray" VerticalGridLinesBrush="LightGray" HeadersVisibility="None" SelectionMode="Single" SelectionUnit="FullRow"
-                  ScrollViewer.CanContentScroll="True"
-                  VirtualizingPanel.IsVirtualizing="True"
-                  VirtualizingPanel.VirtualizationMode="Recycling">
-=======
-        <local:DataGridDark DockPanel.Dock="Top" Margin="3" ItemsSource="{Binding GlobalInits}" AutoGenerateColumns="False" CanUserAddRows="True" CanUserDeleteRows="True" HorizontalGridLinesBrush="LightGray" VerticalGridLinesBrush="LightGray" HeadersVisibility="None" SelectionMode="Single" SelectionUnit="FullRow"
+        <local:DataGridDark DockPanel.Dock="Top" Margin="3" ItemsSource="{Binding GlobalInits}" x:Name="ScriptsGrid"
+                            AutoGenerateColumns="False" CanUserAddRows="True" CanUserDeleteRows="True" HorizontalGridLinesBrush="LightGray" VerticalGridLinesBrush="LightGray" HeadersVisibility="None" SelectionMode="Single" SelectionUnit="FullRow"
                             ScrollViewer.CanContentScroll="True"
                             VirtualizingPanel.IsVirtualizing="True"
                             VirtualizingPanel.VirtualizationMode="Recycling">
->>>>>>> 97bc48fd
             <DataGrid.Resources>
                 <SolidColorBrush x:Key="{x:Static SystemColors.HighlightBrushKey}" Color="#FF26A0DA"/>
                 <Style TargetType="{x:Type DataGridCell}">
