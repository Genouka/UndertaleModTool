﻿<local:DataUserControl x:Class="UndertaleModTool.UndertaleGeneralInfoEditor"
             xmlns="http://schemas.microsoft.com/winfx/2006/xaml/presentation"
             xmlns:x="http://schemas.microsoft.com/winfx/2006/xaml"
             xmlns:mc="http://schemas.openxmlformats.org/markup-compatibility/2006"
             xmlns:d="http://schemas.microsoft.com/expression/blend/2008"
             xmlns:local="clr-namespace:UndertaleModTool"
             xmlns:undertale="clr-namespace:UndertaleModLib;assembly=UndertaleModLib"
             xmlns:undertaleModels="clr-namespace:UndertaleModLib.Models;assembly=UndertaleModLib"
             mc:Ignorable="d"
             d:DesignHeight="450" d:DesignWidth="800" d:DataContext="{d:DesignInstance undertale:UndertaleData}">
    <UserControl.Resources>
        <local:NullToVisibilityConverter x:Key="NullToVisibilityConverter" local:nullValue="Visible" local:notNullValue="Collapsed"/>
        <local:NullToVisibilityConverter x:Key="NotNullToVisibilityConverter" local:nullValue="Collapsed" local:notNullValue="Visible"/>
        <local:BooleanToVisibilityConverter x:Key="BooleanTrueToVisibilityConverter" local:trueValue="Visible" local:falseValue="Collapsed"/>
        <local:BooleanToVisibilityConverter x:Key="BooleanFalseToVisibilityConverter" local:trueValue="Collapsed" local:falseValue="Visible"/>
        <local:ByteArrayConverter x:Key="byteArrayConverter"/>
        <local:ByteGUIDArrayConverter x:Key="byteGUIDArrayConverter"/>
    </UserControl.Resources>

    <StackPanel>
        <StackPanel Visibility="{Binding GeneralInfo, Converter={StaticResource NotNullToVisibilityConverter}}">
            <TextBlock Text="General info" FontWeight="Bold"/>
            <Separator/>
            <Grid>
                <Grid.ColumnDefinitions>
                    <ColumnDefinition Width="1*"/>
                    <ColumnDefinition Width="3*"/>
                </Grid.ColumnDefinitions>
                <Grid.RowDefinitions>
                    <RowDefinition Height="Auto"/>
                    <RowDefinition Height="Auto"/>
                    <RowDefinition Height="Auto"/>
                    <RowDefinition Height="Auto"/>
                    <RowDefinition Height="Auto"/>
                    <RowDefinition Height="Auto"/>
                    <RowDefinition Height="Auto"/>
                    <RowDefinition Height="Auto"/>
                    <RowDefinition Height="Auto"/>
                    <RowDefinition Height="Auto"/>
                    <RowDefinition Height="Auto"/>
                    <RowDefinition Height="Auto"/>
                    <RowDefinition Height="Auto"/>
                    <RowDefinition Height="Auto"/>
                    <RowDefinition Height="Auto"/>
                    <RowDefinition Height="Auto"/>
                    <RowDefinition Height="Auto"/>
                    <RowDefinition Height="Auto"/>
                    <RowDefinition Height="Auto"/>
                    <RowDefinition Height="Auto"/>
                    <RowDefinition Height="Auto"/>
                    <RowDefinition Height="Auto"/>
                    <RowDefinition Height="Auto"/>
                    <RowDefinition Height="Auto"/>
                </Grid.RowDefinitions>

                <TextBlock Grid.Row="0" Grid.Column="0" Margin="3">Disable debugger</TextBlock>
                <CheckBox Grid.Row="0" Grid.Column="1" Margin="3" IsChecked="{Binding GeneralInfo.IsDebuggerDisabled}"/>

                <TextBlock Grid.Row="1" Grid.Column="0" Margin="3">Bytecode version</TextBlock>
                <TextBox Grid.Row="1" Grid.Column="1" Margin="3" Text="{Binding GeneralInfo.BytecodeVersion}"/>

                <TextBlock Grid.Row="2" Grid.Column="0" Margin="3">Unknown</TextBlock>
                <TextBox Grid.Row="2" Grid.Column="1" Margin="3" Text="{Binding GeneralInfo.Unknown}"/>

                <TextBlock Grid.Row="3" Grid.Column="0" Margin="3">FileName</TextBlock>
                <local:UndertaleStringReference Grid.Row="3" Grid.Column="1" Margin="3" ObjectReference="{Binding GeneralInfo.FileName}"/>

                <TextBlock Grid.Row="4" Grid.Column="0" Margin="3">Config</TextBlock>
                <local:UndertaleStringReference Grid.Row="4" Grid.Column="1" Margin="3" ObjectReference="{Binding GeneralInfo.Config}"/>

                <TextBlock Grid.Row="5" Grid.Column="0" Margin="3">Last object ID</TextBlock>
                <TextBox Grid.Row="5" Grid.Column="1" Margin="3" Text="{Binding GeneralInfo.LastObj}"/>

                <TextBlock Grid.Row="6" Grid.Column="0" Margin="3">Last tile ID</TextBlock>
                <TextBox Grid.Row="6" Grid.Column="1" Margin="3" Text="{Binding GeneralInfo.LastTile}"/>

                <TextBlock Grid.Row="7" Grid.Column="0" Margin="3">Game ID</TextBlock>
                <TextBox Grid.Row="7" Grid.Column="1" Margin="3" Text="{Binding GeneralInfo.GameID}"/>

                <TextBlock Grid.Row="8" Grid.Column="0" Margin="3">DirectPlay GUID</TextBlock>
                <TextBox Grid.Row="8" Grid.Column="1" Margin="3" Text="{Binding GeneralInfo.DirectPlayGuid}"/>

                <TextBlock Grid.Row="9" Grid.Column="0" Margin="3">Name</TextBlock>
                <local:UndertaleStringReference Grid.Row="9" Grid.Column="1" Margin="3" ObjectReference="{Binding GeneralInfo.Name}"/>

                <TextBlock Grid.Row="10" Grid.Column="0" Margin="3">Version</TextBlock>
                <Grid Grid.Row="10" Grid.Column="1">
                    <Grid.ColumnDefinitions>
                        <ColumnDefinition Width="*"/>
                        <ColumnDefinition Width="Auto"/>
                        <ColumnDefinition Width="*"/>
                        <ColumnDefinition Width="Auto"/>
                        <ColumnDefinition Width="*"/>
                        <ColumnDefinition Width="Auto"/>
                        <ColumnDefinition Width="*"/>
                    </Grid.ColumnDefinitions>
                    <TextBox Grid.Column="0" Margin="3" Text="{Binding GeneralInfo.Major}"/>
                    <TextBlock Grid.Column="1" Margin="0,3" Text="."/>
                    <TextBox Grid.Column="2" Margin="3" Text="{Binding GeneralInfo.Minor}"/>
                    <TextBlock Grid.Column="3" Margin="0,3" Text="."/>
                    <TextBox Grid.Column="4" Margin="3" Text="{Binding GeneralInfo.Release}"/>
                    <TextBlock Grid.Column="5" Margin="0,3" Text="."/>
                    <TextBox Grid.Column="6" Margin="3" Text="{Binding GeneralInfo.Build}"/>
                </Grid>

                <TextBlock Grid.Row="11" Grid.Column="0" Margin="3">Default window size</TextBlock>
                <Grid Grid.Row="11" Grid.Column="1">
                    <Grid.ColumnDefinitions>
                        <ColumnDefinition Width="*"/>
                        <ColumnDefinition Width="Auto"/>
                        <ColumnDefinition Width="*"/>
                    </Grid.ColumnDefinitions>
                    <TextBox Grid.Column="0" Margin="3" Text="{Binding GeneralInfo.DefaultWindowWidth}"/>
                    <TextBlock Grid.Column="1" Margin="0,3" Text="x"/>
                    <TextBox Grid.Column="2" Margin="3" Text="{Binding GeneralInfo.DefaultWindowHeight}"/>
                </Grid>

                <TextBlock Grid.Row="12" Grid.Column="0" Margin="3">Flags</TextBlock>
                <TextBox Grid.Row="12" Grid.Column="1" Margin="3" Text="{Binding GeneralInfo.Info}"/>

                <TextBlock Grid.Row="13" Grid.Column="0" Margin="3">License MD5</TextBlock>
                <TextBox Grid.Row="13" Grid.Column="1" Margin="3" Text="{Binding GeneralInfo.LicenseMD5, Mode=TwoWay, Converter={StaticResource byteArrayConverter}}"/>

                <TextBlock Grid.Row="14" Grid.Column="0" Margin="3">License CRC32</TextBlock>
                <TextBox Grid.Row="14" Grid.Column="1" Margin="3" Text="{Binding GeneralInfo.LicenseCRC32, StringFormat={}{0:X8}}"/>

                <TextBlock Grid.Row="15" Grid.Column="0" Margin="3">Timestamp</TextBlock>
                <TextBox Grid.Row="15" Grid.Column="1" Margin="3" Text="{Binding GeneralInfo.Timestamp}"/>

                <TextBlock Grid.Row="16" Grid.Column="0" Margin="3">Display name</TextBlock>
                <local:UndertaleStringReference Grid.Row="16" Grid.Column="1" Margin="3" ObjectReference="{Binding GeneralInfo.DisplayName}"/>

                <TextBlock Grid.Row="17" Grid.Column="0" Margin="3">Active targets</TextBlock>
                <TextBox Grid.Row="17" Grid.Column="1" Margin="3" Text="{Binding GeneralInfo.ActiveTargets}"/>

                <TextBlock Grid.Row="18" Grid.Column="0" Margin="3">Function classifications</TextBlock>
                <TextBox Grid.Row="18" Grid.Column="1" Margin="3" Text="{Binding GeneralInfo.FunctionClassifications}"/>

                <TextBlock Grid.Row="19" Grid.Column="0" Margin="3">Steam AppID</TextBlock>
                <TextBox Grid.Row="19" Grid.Column="1" Margin="3" Text="{Binding GeneralInfo.SteamAppID}"/>

                <TextBlock Grid.Row="20" Grid.Column="0" Margin="3">Debugger port</TextBlock>
                <TextBox Grid.Row="20" Grid.Column="1" Margin="3" Text="{Binding GeneralInfo.DebuggerPort}"/>

                <TextBlock Grid.Row="21" Grid.Column="0" Margin="3">Room order</TextBlock>
<<<<<<< HEAD
                <Expander Grid.Row="21" Grid.Column="1" Margin="3" Header="List" Name="RoomListExpander">
                    <DataGrid ItemsSource="{Binding GeneralInfo.RoomOrder}" MaxHeight="369" Name="RoomListGrid"
                              AutoGenerateColumns="False" CanUserAddRows="True" CanUserDeleteRows="True" HorizontalGridLinesBrush="LightGray" VerticalGridLinesBrush="LightGray" HeadersVisibility="None" SelectionMode="Single" SelectionUnit="FullRow"
                              ScrollViewer.CanContentScroll="True"
                              VirtualizingPanel.IsVirtualizing="True"
                              VirtualizingPanel.VirtualizationMode="Recycling">
=======
                <Expander Grid.Row="21" Grid.Column="1" Margin="3" Header="List">
                    <local:DataGridDark ItemsSource="{Binding GeneralInfo.RoomOrder}" MaxHeight="369" AutoGenerateColumns="False" CanUserAddRows="True" CanUserDeleteRows="True" HorizontalGridLinesBrush="LightGray" VerticalGridLinesBrush="LightGray" HeadersVisibility="None" SelectionMode="Single" SelectionUnit="FullRow"
                                        ScrollViewer.CanContentScroll="True"
                                        VirtualizingPanel.IsVirtualizing="True"
                                        VirtualizingPanel.VirtualizationMode="Recycling">
>>>>>>> 97bc48fd
                        <DataGrid.Resources>
                            <SolidColorBrush x:Key="{x:Static SystemColors.HighlightBrushKey}" Color="#FF26A0DA"/>
                            <Style TargetType="{x:Type DataGridCell}">
                                <Setter Property="Template">
                                    <Setter.Value>
                                        <ControlTemplate TargetType="{x:Type DataGridCell}">
                                            <Grid Background="{TemplateBinding Background}">
                                                <ContentPresenter VerticalAlignment="Center" />
                                            </Grid>
                                        </ControlTemplate>
                                    </Setter.Value>
                                </Setter>
                                <Style.Triggers>
                                    <DataTrigger Binding="{Binding DataContext, RelativeSource={RelativeSource AncestorType={x:Type DataGridRow}}}" Value="{x:Static CollectionView.NewItemPlaceholder}">
                                        <Setter Property="Template">
                                            <Setter.Value>
                                                <ControlTemplate>
                                                    <TextBlock Margin="5" TextAlignment="Center" FontStyle="Italic">Double click to add</TextBlock>
                                                </ControlTemplate>
                                            </Setter.Value>
                                        </Setter>
                                    </DataTrigger>
                                </Style.Triggers>
                            </Style>
                        </DataGrid.Resources>
                        <DataGrid.Columns>
                            <DataGridTemplateColumn Width="*">
                                <DataGridTemplateColumn.CellTemplate>
                                    <DataTemplate>
                                        <local:UndertaleObjectReference Margin="20,0,0,0" ObjectReference="{Binding Resource, Mode=TwoWay, UpdateSourceTrigger=PropertyChanged}" ObjectType="{x:Type undertaleModels:UndertaleRoom}" CanRemove="False"/>
                                    </DataTemplate>
                                </DataGridTemplateColumn.CellTemplate>
                            </DataGridTemplateColumn>
                        </DataGrid.Columns>
                    </local:DataGridDark>
                </Expander>

                <local:ButtonDark Grid.Row="22" Grid.Column="1" Margin="3" Content="Sync with room list" Click="SyncRoomList_Click"/>

                <Grid Grid.Row="23" Grid.ColumnSpan="2" Margin="0" Visibility="{Binding DataContext.IsGMS2, Mode=OneTime, RelativeSource={RelativeSource FindAncestor, AncestorType={x:Type local:MainWindow}}}">
                    <Grid.ColumnDefinitions>
                        <ColumnDefinition Width="1*"/>
                        <ColumnDefinition Width="3*"/>
                    </Grid.ColumnDefinitions>
                    <Grid.RowDefinitions>
                        <RowDefinition Height="Auto"/>
                        <RowDefinition Height="Auto"/>
                        <RowDefinition Height="Auto"/>
                        <RowDefinition Height="Auto"/>
                    </Grid.RowDefinitions>

                    <TextBlock Grid.Row="1" Grid.Column="0" Margin="3">FPS</TextBlock>
                    <TextBox Grid.Row="1" Grid.Column="1" Margin="3" Text="{Binding GeneralInfo.GMS2FPS}"/>

                    <TextBlock Grid.Row="2" Grid.Column="0" Margin="3">Allow statistics</TextBlock>
                    <CheckBox Grid.Row="2" Grid.Column="1" Margin="3" IsChecked="{Binding GeneralInfo.GMS2AllowStatistics}"/>

                    <TextBlock Grid.Row="3" Grid.Column="0" Margin="3">Game GUID</TextBlock>
                    <TextBox Grid.Row="13" Grid.Column="1" Margin="3" Text="{Binding GeneralInfo.GMS2GameGUID, Mode=TwoWay, Converter={StaticResource byteGUIDArrayConverter}}"/>
                </Grid>
            </Grid>
        </StackPanel>

        <StackPanel Visibility="{Binding Options, Converter={StaticResource NotNullToVisibilityConverter}}">
            <TextBlock Text="Options" FontWeight="Bold"/>
            <Separator/>
            <Grid>
                <Grid.ColumnDefinitions>
                    <ColumnDefinition Width="1*"/>
                    <ColumnDefinition Width="3*"/>
                </Grid.ColumnDefinitions>
                <Grid.RowDefinitions>
                    <RowDefinition Height="Auto"/>
                    <RowDefinition Height="Auto"/>
                    <RowDefinition Height="Auto"/>
                    <RowDefinition Height="Auto"/>
                    <RowDefinition Height="Auto"/>
                    <RowDefinition Height="Auto"/>
                    <RowDefinition Height="Auto"/>
                    <RowDefinition Height="Auto"/>
                    <RowDefinition Height="Auto"/>
                    <RowDefinition Height="Auto"/>
                    <RowDefinition Height="Auto"/>
                    <RowDefinition Height="Auto"/>
                    <RowDefinition Height="Auto"/>
                    <RowDefinition Height="Auto"/>
                </Grid.RowDefinitions>

                <TextBlock Grid.Row="0" Grid.Column="0" Margin="3">Unknown</TextBlock>
                <Grid Grid.Row="0" Grid.Column="1">
                    <Grid.ColumnDefinitions>
                        <ColumnDefinition Width="*"/>
                        <ColumnDefinition Width="*"/>
                    </Grid.ColumnDefinitions>
                    <TextBox Grid.Column="0" Margin="3" Text="{Binding Options.Unknown1}"/>
                    <TextBox Grid.Column="1" Margin="3" Text="{Binding Options.Unknown2}"/>
                </Grid>

                <TextBlock Grid.Row="1" Grid.Column="0" Margin="3">Flags</TextBlock>
                <TextBox Grid.Row="1" Grid.Column="1" Margin="3" Text="{Binding Options.Info}"/>

                <TextBlock Grid.Row="2" Grid.Column="0" Margin="3">Scale</TextBlock>
                <TextBox Grid.Row="2" Grid.Column="1" Margin="3" Text="{Binding Options.Scale}"/>

                <TextBlock Grid.Row="3" Grid.Column="0" Margin="3">Window color</TextBlock>
                <local:ColorPicker Grid.Row="3" Grid.Column="1" Margin="3" Color="{Binding Options.WindowColor}"/>

                <TextBlock Grid.Row="4" Grid.Column="0" Margin="3">Color depth</TextBlock>
                <TextBox Grid.Row="4" Grid.Column="1" Margin="3" Text="{Binding Options.ColorDepth}"/>

                <TextBlock Grid.Row="5" Grid.Column="0" Margin="3">Resolution</TextBlock>
                <TextBox Grid.Row="5" Grid.Column="1" Margin="3" Text="{Binding Options.Resolution}"/>

                <TextBlock Grid.Row="6" Grid.Column="0" Margin="3">Frequency</TextBlock>
                <TextBox Grid.Row="6" Grid.Column="1" Margin="3" Text="{Binding Options.Frequency}"/>

                <TextBlock Grid.Row="7" Grid.Column="0" Margin="3">Vertex sync</TextBlock>
                <TextBox Grid.Row="7" Grid.Column="1" Margin="3" Text="{Binding Options.VertexSync}"/>

                <TextBlock Grid.Row="8" Grid.Column="0" Margin="3">Priority</TextBlock>
                <TextBox Grid.Row="8" Grid.Column="1" Margin="3" Text="{Binding Options.Priority}"/>

                <TextBlock Grid.Row="9" Grid.Column="0" Margin="3">Back image</TextBlock>
                <local:UndertaleObjectReference Grid.Row="9" Grid.Column="1" Margin="3" ObjectReference="{Binding Options.BackImage.Texture, Mode=TwoWay, UpdateSourceTrigger=PropertyChanged}" ObjectType="{x:Type undertaleModels:UndertaleTexturePageItem}"/>

                <TextBlock Grid.Row="10" Grid.Column="0" Margin="3">Front image</TextBlock>
                <local:UndertaleObjectReference Grid.Row="10" Grid.Column="1" Margin="3" ObjectReference="{Binding Options.FrontImage.Texture, Mode=TwoWay, UpdateSourceTrigger=PropertyChanged}" ObjectType="{x:Type undertaleModels:UndertaleTexturePageItem}"/>

                <TextBlock Grid.Row="11" Grid.Column="0" Margin="3">Load image</TextBlock>
                <local:UndertaleObjectReference Grid.Row="11" Grid.Column="1" Margin="3" ObjectReference="{Binding Options.LoadImage.Texture, Mode=TwoWay, UpdateSourceTrigger=PropertyChanged}" ObjectType="{x:Type undertaleModels:UndertaleTexturePageItem}"/>

                <TextBlock Grid.Row="12" Grid.Column="0" Margin="3">Load alpha</TextBlock>
                <TextBox Grid.Row="12" Grid.Column="1" Margin="3" Text="{Binding Options.LoadAlpha}"/>

                <TextBlock Grid.Row="13" Grid.Column="0" Margin="3">Constants</TextBlock>
                <local:DataGridDark Grid.Row="13" Grid.Column="1" Margin="3" ItemsSource="{Binding Options.Constants}" AutoGenerateColumns="False" CanUserAddRows="True" CanUserDeleteRows="True" HorizontalGridLinesBrush="LightGray" VerticalGridLinesBrush="LightGray" HeadersVisibility="Column" SelectionMode="Single" SelectionUnit="FullRow">
                    <DataGrid.Resources>
                        <SolidColorBrush x:Key="{x:Static SystemColors.HighlightBrushKey}" Color="#FF26A0DA"/>
                        <Style TargetType="{x:Type DataGridCell}">
                            <Setter Property="Template">
                                <Setter.Value>
                                    <ControlTemplate TargetType="{x:Type DataGridCell}">
                                        <Grid Background="{TemplateBinding Background}">
                                            <ContentPresenter VerticalAlignment="Center" />
                                        </Grid>
                                    </ControlTemplate>
                                </Setter.Value>
                            </Setter>
                            <Style.Triggers>
                                <DataTrigger Binding="{Binding DataContext, RelativeSource={RelativeSource AncestorType={x:Type DataGridRow}}}" Value="{x:Static CollectionView.NewItemPlaceholder}">
                                    <Setter Property="Template">
                                        <Setter.Value>
                                            <ControlTemplate>
                                                <TextBlock Margin="5" TextAlignment="Center" FontStyle="Italic">Double click to add</TextBlock>
                                            </ControlTemplate>
                                        </Setter.Value>
                                    </Setter>
                                </DataTrigger>
                            </Style.Triggers>
                        </Style>
                    </DataGrid.Resources>
                    <DataGrid.Columns>
                        <DataGridTemplateColumn Width="*" Header="Name">
                            <DataGridTemplateColumn.CellTemplate>
                                <DataTemplate>
                                    <local:UndertaleStringReference Margin="20,0,0,0" ObjectReference="{Binding Name, Mode=TwoWay, UpdateSourceTrigger=PropertyChanged}"/>
                                </DataTemplate>
                            </DataGridTemplateColumn.CellTemplate>
                        </DataGridTemplateColumn>
                        <DataGridTemplateColumn Width="*" Header="Value">
                            <DataGridTemplateColumn.CellTemplate>
                                <DataTemplate>
                                    <local:UndertaleStringReference ObjectReference="{Binding Value, Mode=TwoWay, UpdateSourceTrigger=PropertyChanged}"/>
                                </DataTemplate>
                            </DataGridTemplateColumn.CellTemplate>
                        </DataGridTemplateColumn>
                    </DataGrid.Columns>
                </local:DataGridDark>
            </Grid>
        </StackPanel>


        <StackPanel Visibility="{Binding Language, Converter={StaticResource NotNullToVisibilityConverter}}">
            <TextBlock Text="Language (?)" FontWeight="Bold"/>
            <Separator/>
            <Grid>
                <Grid.ColumnDefinitions>
                    <ColumnDefinition Width="1*"/>
                    <ColumnDefinition Width="3*"/>
                </Grid.ColumnDefinitions>
                <Grid.RowDefinitions>
                    <RowDefinition Height="Auto"/>
                    <RowDefinition Height="Auto"/>
                    <RowDefinition Height="Auto"/>
                    <RowDefinition Height="Auto"/>
                </Grid.RowDefinitions>

                <TextBlock Grid.Row="0" Grid.Column="0" Margin="3">Unknown</TextBlock>
                <TextBox Grid.Row="0" Grid.Column="1" Margin="3" Text="{Binding Language.Unknown1}"/>

                <TextBlock Grid.Row="1" Grid.Column="0" Margin="3">Language count</TextBlock>
                <TextBox Grid.Row="1" Grid.Column="1" Margin="3" Text="{Binding Language.LanguageCount}"/>

                <TextBlock Grid.Row="2" Grid.Column="0" Margin="3">Entry count</TextBlock>
                <TextBox Grid.Row="2" Grid.Column="2" Margin="3" Text="{Binding Language.EntryCount}"/>

                <Border Grid.Row="3" Grid.Column="1" Margin="20" Background="LightPink" BorderBrush="Red" BorderThickness="3">
                    <TextBlock TextWrapping="Wrap" Margin="3" Foreground="Red">Note: the languages currently don't seem used, and so the editor for them has not yet been made.</TextBlock>
                </Border>
            </Grid>
        </StackPanel>
    </StackPanel>
</local:DataUserControl><|MERGE_RESOLUTION|>--- conflicted
+++ resolved
@@ -143,20 +143,12 @@
                 <TextBox Grid.Row="20" Grid.Column="1" Margin="3" Text="{Binding GeneralInfo.DebuggerPort}"/>
 
                 <TextBlock Grid.Row="21" Grid.Column="0" Margin="3">Room order</TextBlock>
-<<<<<<< HEAD
                 <Expander Grid.Row="21" Grid.Column="1" Margin="3" Header="List" Name="RoomListExpander">
-                    <DataGrid ItemsSource="{Binding GeneralInfo.RoomOrder}" MaxHeight="369" Name="RoomListGrid"
-                              AutoGenerateColumns="False" CanUserAddRows="True" CanUserDeleteRows="True" HorizontalGridLinesBrush="LightGray" VerticalGridLinesBrush="LightGray" HeadersVisibility="None" SelectionMode="Single" SelectionUnit="FullRow"
-                              ScrollViewer.CanContentScroll="True"
-                              VirtualizingPanel.IsVirtualizing="True"
-                              VirtualizingPanel.VirtualizationMode="Recycling">
-=======
-                <Expander Grid.Row="21" Grid.Column="1" Margin="3" Header="List">
-                    <local:DataGridDark ItemsSource="{Binding GeneralInfo.RoomOrder}" MaxHeight="369" AutoGenerateColumns="False" CanUserAddRows="True" CanUserDeleteRows="True" HorizontalGridLinesBrush="LightGray" VerticalGridLinesBrush="LightGray" HeadersVisibility="None" SelectionMode="Single" SelectionUnit="FullRow"
+                    <local:DataGridDark ItemsSource="{Binding GeneralInfo.RoomOrder}" MaxHeight="369" x:Name="RoomListGrid"
+                                        AutoGenerateColumns="False" CanUserAddRows="True" CanUserDeleteRows="True" HorizontalGridLinesBrush="LightGray" VerticalGridLinesBrush="LightGray" HeadersVisibility="None" SelectionMode="Single" SelectionUnit="FullRow"
                                         ScrollViewer.CanContentScroll="True"
                                         VirtualizingPanel.IsVirtualizing="True"
                                         VirtualizingPanel.VirtualizationMode="Recycling">
->>>>>>> 97bc48fd
                         <DataGrid.Resources>
                             <SolidColorBrush x:Key="{x:Static SystemColors.HighlightBrushKey}" Color="#FF26A0DA"/>
                             <Style TargetType="{x:Type DataGridCell}">
