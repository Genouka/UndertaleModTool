﻿using System;
using System.Collections.Generic;
using System.IO;
using System.Linq;
using System.Reflection;
using System.Threading;
using System.Threading.Tasks;
using Microsoft.CodeAnalysis.CSharp.Scripting;
using Microsoft.CodeAnalysis.Scripting;
using Microsoft.CodeAnalysis.Scripting.Hosting;
using Microsoft.VisualStudio.TestTools.UnitTesting;
using Underanalyzer.Decompiler;
using UndertaleModLib;
using UndertaleModLib.Decompiler;
using UndertaleModLib.Models;
using UndertaleModLib.Scripting;

namespace UndertaleModTests
{
    public abstract class GameScriptTestBase : GameTestBase, IScriptInterface
    {
        public GameScriptTestBase(string path, string md5) : base(path, md5)
        {
        }

        public UndertaleData Data => data;
        public string FilePath => path;
        public object Highlighted => throw new NotImplementedException();
        public object Selected => throw new NotImplementedException();
        public bool CanSave => throw new NotImplementedException();
        public string ScriptPath => throw new NotImplementedException();
        public bool ScriptExecutionSuccess => throw new NotImplementedException();
        public string ScriptErrorMessage => throw new NotImplementedException();
        public string ExePath => throw new NotImplementedException();
        public string ScriptErrorType => throw new NotImplementedException();
        public bool GMLCacheEnabled => throw new NotImplementedException();

        public bool IsAppClosed => throw new NotImplementedException();

        public void ChangeSelection(object newSelection)
        {
        }

        public void EnsureDataLoaded()
        {
        }
        public async Task<bool> MakeNewDataFile()
        {
            await Task.Delay(1); //dummy await
            return true;
        }
        public void ReplaceTempWithMain(bool imAnExpertBtw = false)
        {
        }
        public void ReplaceMainWithTemp(bool imAnExpertBtw = false)
        {
        }
        public void ReplaceTempWithCorrections(bool imAnExpertBtw = false)
        {
        }
        public void ReplaceCorrectionsWithTemp(bool imAnExpertBtw = false)
        {
        }
        public void UpdateCorrections(bool imAnExpertBtw = false)
        {
        }
        public void ReapplyProfileCode()
        {
        }
        public void InitializeScriptDialog()
        {
        }
        public bool RunUMTScript(string path)
        {
            Console.WriteLine(path);
            return true;
        }
        public bool LintUMTScript(string path)
        {
            Console.WriteLine(path);
            return true;
        }

        public void ScriptMessage(string message)
        {
            Console.WriteLine(message);
        }

        public bool ScriptQuestion(string message)
        {
            Console.WriteLine(message);
            return true;
        }
        public void ScriptOpenURL(string url)
        {
            Console.WriteLine("Open: " + url);
        }
        public void NukeProfileGML(string codeName)
        {
            Console.WriteLine("NukeProfileGML(): " + codeName);
        }
        public void UpdateProgressBar(string message, string status, double progressValue, double maxValue)
        {
            Console.WriteLine("UpdateProgressBar(): " + progressValue + " / " + maxValue + ", Message: " + message + ", Status: " + status);
        }
        public void SetProgressBar(string message, string status, double progressValue, double maxValue)
        {
            Console.WriteLine("SetProgressBar(): " + progressValue + " / " + maxValue + ", Message: " + message + ", Status: " + status);
        }
        public void SetProgressBar()
        {
            Console.WriteLine("SetProgressBar()");
        }
        public void UpdateProgressValue(double progressValue)
        {
            Console.WriteLine($"UpdateProgressValue(): {progressValue}");
        }
        public void UpdateProgressStatus(string status)
        {
            Console.WriteLine($"UpdateProgressStatus(): {status}");
        }

        public void AddProgress(int amount)
        {
            Console.WriteLine($"AddProgress(): {amount}");
        }
        public void IncrementProgress()
        {
            Console.WriteLine("IncrementProgress()");
        }
        public void AddProgressParallel(int amount)
        {
            Console.WriteLine($"AddProgressParallel(): {amount}");
        }
        public void IncrementProgressParallel()
        {
            Console.WriteLine("IncrementProgressParallel()");
        }
        public int GetProgress()
        {
            Console.WriteLine("GetProgress()");
            return -1;
        }
        public void SetProgress(int value)
        {
            Console.WriteLine($"SetProgress(): {value}");
        }

        public string ScriptInputDialog(string title, string label, string defaultInput, string cancelText, string submitText, bool isMultiline, bool preventClose)
        {
            Console.Write(label + " ");
            string ret = Console.ReadLine();

            return ret;
        }
        public string SimpleTextInput(string titleText, string labelText, string defaultInputBoxText, bool isMultiline, bool showDialog = true)
        {
            return ScriptInputDialog(titleText, labelText, defaultInputBoxText, "Cancel", "Submit", isMultiline, false);
        }
        public void SimpleTextOutput(string titleText, string labelText, string message, bool isMultiline)
        {
            Console.WriteLine($"SimpleTextOutput(): \"{titleText}\", \"{labelText}\", *defaultInputBoxText* (length - {message.Length}), {isMultiline}");
        }
        public async Task ClickableSearchOutput(string title, string query, int resultsCount, IOrderedEnumerable<KeyValuePair<string, List<string>>> resultsDict, bool showInDecompiledView, IOrderedEnumerable<string> failedList = null)
        {
            Console.WriteLine($"ClickableSearchOutput(): \"{title}\", \"{query}\", {resultsCount}, *resultsDict* (length - {resultsDict.Count()}), {showInDecompiledView.ToString().ToLower()}"
                              + failedList is not null ? $", *failedList* (length - {failedList.Count()})" : string.Empty);
            await Task.Delay(1); //dummy await
        }
        public async Task ClickableSearchOutput(string title, string query, int resultsCount, IDictionary<string, List<string>> resultsDict, bool showInDecompiledView, IEnumerable<string> failedList = null)
        {
            Console.WriteLine($"ClickableSearchOutput(): \"{title}\", \"{query}\", {resultsCount}, *resultsDict* (length - {resultsDict.Count}), {showInDecompiledView.ToString().ToLower()}"
                              + failedList is not null ? $", *failedList* (length - {failedList.Count()})" : string.Empty);
            await Task.Delay(1); //dummy await
        }

        public void SetUMTConsoleText(string message)
        {
            Console.Write("SetUMTConsoleText(): " + message);
        }
        public void ReplaceTextInGML(string codeName, string keyword, string replacement, bool caseSensitive = false, bool isRegex = false, GlobalDecompileContext context = null, IDecompileSettings settings = null)
        {
            Console.Write("ReplaceTextInGML(): " + codeName + ", " + keyword + ", " + replacement + ", " + caseSensitive.ToString() + ", " + isRegex.ToString() + ", " + context?.ToString() + ", " + settings?.ToString());
        }
        public void ReplaceTextInGML(UndertaleCode code, string keyword, string replacement, bool caseSensitive = false, bool isRegex = false, GlobalDecompileContext context = null, IDecompileSettings settings = null)
        {
            Console.Write("ReplaceTextInGML(): " + code.ToString() + ", " + keyword + ", " + replacement + ", " + caseSensitive.ToString() + ", " + isRegex.ToString() + ", " + context?.ToString() + ", " + settings?.ToString());
        }
        public void ImportGMLString(string codeName, string gmlCode, bool doParse = true, bool checkDecompiler = false)
        {
            Console.Write("ImportGMLString(): " + codeName + ", " + gmlCode + ", " + doParse.ToString());
        }
        public void ImportASMString(string codeName, string gmlCode, bool doParse = true, bool nukeProfile = true, bool checkDecompiler = false)
        {
            Console.Write("ImportASMString(): " + codeName + ", " + gmlCode + ", " + doParse.ToString());
        }
        public void ImportGMLFile(string fileName, bool doParse = true, bool checkDecompiler = false, bool throwOnError = false)
        {
            Console.Write($"ImportGMLFile(): \"{fileName}\", {doParse}, {checkDecompiler}, {throwOnError}");
        }
        public void ImportASMFile(string fileName, bool doParse = true, bool nukeProfile = true, bool checkDecompiler = false, bool throwOnError = false)
        {
            Console.Write($"ImportASMFile(): \"{fileName}\", {doParse}, {nukeProfile}, {checkDecompiler}, {throwOnError}");
        }

        public void SetFinishedMessage(bool isFinishedMessageEnabled)
        {
            Console.Write("SetFinishedMessage(): " + isFinishedMessageEnabled.ToString());
        }

        public void HideProgressBar()
        {
            Console.WriteLine("Hiding Progress Bar.");
        }

        public void EnableUI()
        {
            Console.WriteLine("Enabling UI.");
        }
        public void SyncBinding(string resourceType, bool enable)
        {
            Console.WriteLine($"SyncBinding(): \"{resourceType}\", {enable}");
        }
        public void DisableAllSyncBindings()
        {
            Console.WriteLine($"Disabling all enabled synced bindings.");
        }
        public void StartProgressBarUpdater()
        {
            Console.WriteLine("Starting progress bar updater...");
        }
        public async Task StopProgressBarUpdater()
        {
            Console.WriteLine("Stopping progress bar updater...");
            await Task.Delay(1); //dummy await
        }

        public async Task<bool> GenerateGMLCache(GlobalDecompileContext decompileContext = null, object dialog = null, bool clearGMLEditedBefore = false)
        {
            Console.WriteLine(String.Format("GenerateGMLCache(): *decompileContext*{0}, *dialog*{1}, {2}",
                                            decompileContext is null ? " (null)" : "",
                                            dialog is null ? " (null)" : "",
                                            clearGMLEditedBefore.ToString().ToLower())
                              );

            await Task.Delay(1); //dummy await

            return false;
        }

        protected async Task<object> RunScript(string path)
        {
            string scriptpath = Path.Combine("../../../UndertaleModTool/Scripts/Builtin Scripts/", path);
            using (var loader = new InteractiveAssemblyLoader())
            {
                loader.RegisterDependency(typeof(UndertaleObject).GetTypeInfo().Assembly);

                var script = CSharpScript.Create<object>(File.ReadAllText(scriptpath), ScriptOptions.Default
                    .WithImports("UndertaleModLib", "UndertaleModLib.Models", "UndertaleModLib.Decompiler", "UndertaleModLib.Scripting", "System", "System.IO", "System.Collections.Generic")
                    .WithReferences(typeof(UndertaleObject).GetTypeInfo().Assembly)
                    .WithReferences(typeof(Underanalyzer.Decompiler.DecompileContext).GetTypeInfo().Assembly),
                    typeof(IScriptInterface), loader);

                return await script.RunAsync(this);
            }
        }

        public void ScriptError(string error, string title = "Error", bool SetConsoleText = true)
        {
            throw new NotImplementedException();
        }

        public string PromptChooseDirectory()
        {
            throw new NotImplementedException();
        }

        public string GetDecompiledText(string codeName, GlobalDecompileContext context = null, IDecompileSettings settings = null)
        {
            string output = "GetDecompiledText(): " + codeName;
            Console.Write(output);
            return output;
        }
        public string GetDecompiledText(UndertaleCode code, GlobalDecompileContext context = null, IDecompileSettings settings = null)
        {
            string output = "GetDecompiledText(): " + code?.ToString();
            Console.Write(output);
            return output;
        }
        public string GetDisassemblyText(string codeName)
        {
            string output = "GetDisassemblyText(): " + codeName;
            Console.Write(output);
            return output;
        }
        public string GetDisassemblyText(UndertaleCode code)
        {
            string output = "GetDisassemblyText(): " + code?.ToString();
            Console.Write(output);
            return output;
        }
        public bool AreFilesIdentical(string file1, string file2)
        {
            string output = "AreFilesIdentical(): " + file1 + ", " + file2;
            Console.Write(output);
            return true;
        }
        public string PromptLoadFile(string defaultExt, string filter)
        {
            throw new NotImplementedException();
        }
        public bool DummyBool()
        {
            return true;
        }

        public void DummyVoid()
        {
        }
        public string DummyString()
        {
            return "";
        }

        public Task ClickableSearchOutput(string title, string query, int resultsCount, IOrderedEnumerable<KeyValuePair<string, List<(int lineNum, string codeLine)>>> resultsDict, bool showInDecompiledView, IOrderedEnumerable<string> failedList = null)
        {
            throw new NotImplementedException();
        }

        public Task ClickableSearchOutput(string title, string query, int resultsCount, IDictionary<string, List<(int lineNum, string codeLine)>> resultsDict, bool showInDecompiledView, IEnumerable<string> failedList = null)
        {
            throw new NotImplementedException();
        }

        public void ChangeSelection(object newSelection, bool inNewTab = false)
        {
<<<<<<< HEAD
            throw new NotImplementedException();
=======
>>>>>>> a1edc321
        }
    }

    [TestClass]
    public class UndertaleScriptTest : GameScriptTestBase
    {
        public UndertaleScriptTest() : base(GamePaths.UNDERTALE_PATH, GamePaths.UNDERTALE_MD5)
        {
        }

        [TestMethod]
        public async Task EnableDebug()
        {
            await RunScript("EnableDebug.csx");
        }

        [TestMethod]
        public async Task DebugToggler()
        {
            await RunScript("DebugToggler.csx");
        }

        [TestMethod]
        public async Task GoToRoom()
        {
            await RunScript("GoToRoom.csx");
        }

        [TestMethod]
        public async Task ShowRoomName()
        {
            await RunScript("ShowRoomName.csx");
        }

        [TestMethod]
        [Ignore] // TODO: path problems
        public async Task BorderEnabler()
        {
            await RunScript("BorderEnabler.csx");
        }

        [TestMethod]
        public async Task testing()
        {
            await RunScript("testing.csx");
        }

        [TestMethod]
        public async Task RoomOfDetermination()
        {
            await RunScript("RoomOfDetermination.csx");
        }

        [TestMethod]
        public async Task TTFFonts()
        {
            await RunScript("TTFFonts.csx");
        }

        [TestMethod]
        public async Task MixMod()
        {
            await RunScript("MixMod.csx");
        }
    }

    [TestClass]
    public class UndertaleSwitchScriptTest : GameScriptTestBase
    {
        public UndertaleSwitchScriptTest() : base(GamePaths.UNDERTALE_SWITCH_PATH, GamePaths.UNDERTALE_SWITCH_MD5)
        {
        }

        [TestMethod]
        public async Task EnableDebug()
        {
            await RunScript("EnableDebug.csx");
        }

        [TestMethod]
        public async Task DebugToggler()
        {
            await RunScript("DebugToggler.csx");
        }

        [TestMethod]
        public async Task GoToRoom()
        {
            await RunScript("GoToRoom.csx");
        }

        [TestMethod]
        public async Task ShowRoomName()
        {
            await RunScript("ShowRoomName.csx");
        }
    }

    [TestClass]
    public class DeltaruneScriptTest : GameScriptTestBase
    {
        public DeltaruneScriptTest() : base(GamePaths.DELTARUNE_PATH, GamePaths.DELTARUNE_MD5)
        {
        }

        [TestMethod]
        public async Task EnableDebug()
        {
            await RunScript("EnableDebug.csx");
        }

        [TestMethod]
        public async Task DebugToggler()
        {
            await RunScript("DebugToggler.csx");
        }

        [TestMethod]
        public async Task GoToRoom()
        {
            await RunScript("GoToRoom.csx");
        }

        [TestMethod]
        public async Task ShowRoomName()
        {
            await RunScript("ShowRoomName.csx");
        }

        [TestMethod]
        public async Task DeltaHATE()
        {
            await RunScript("DeltaHATE.csx");
        }

        [TestMethod]
        public async Task DeltaMILK()
        {
            await RunScript("DeltaMILK.csx");
        }

        [TestMethod]
        public async Task TheWholeWorldRevolving()
        {
            await RunScript("TheWholeWorldRevolving.csx");
        }

        [TestMethod]
        public async Task DebugMsg()
        {
            await RunScript("DebugMsg.csx");
        }

        [TestMethod]
        public async Task HeCanBeEverywhere()
        {
            await RunScript("HeCanBeEverywhere.csx");
        }
    }
}<|MERGE_RESOLUTION|>--- conflicted
+++ resolved
@@ -334,10 +334,6 @@
 
         public void ChangeSelection(object newSelection, bool inNewTab = false)
         {
-<<<<<<< HEAD
-            throw new NotImplementedException();
-=======
->>>>>>> a1edc321
         }
     }
 
