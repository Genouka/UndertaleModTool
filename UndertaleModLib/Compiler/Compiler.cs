--- conflicted
+++ resolved
@@ -112,23 +112,6 @@
         {
             // Clear the dictionary first and set the worst case max size so that we don't resize it over and over
             assetIds.Clear();
-<<<<<<< HEAD
-            AddAssetsFromList(Data?.GameObjects, RefType.Object);
-            AddAssetsFromList(Data?.Sprites, RefType.Sprite);
-            AddAssetsFromList(Data?.Sounds, RefType.Sound);
-            AddAssetsFromList(Data?.Backgrounds, RefType.Background);
-            AddAssetsFromList(Data?.Paths, RefType.Path);
-            AddAssetsFromList(Data?.Fonts, RefType.Font);
-            AddAssetsFromList(Data?.Timelines, RefType.Timeline);
-            if (!GMS2_3)
-                AddAssetsFromList(Data?.Scripts, RefType.Script /* not actually used */);
-            AddAssetsFromList(Data?.Shaders, RefType.Shader);
-            AddAssetsFromList(Data?.Rooms, RefType.Room);
-            AddAssetsFromList(Data?.AudioGroups, RefType.Sound /* apparently? */);
-            AddAssetsFromList(Data?.AnimationCurves, RefType.AnimCurve);
-            AddAssetsFromList(Data?.Sequences, RefType.Sequence);
-            AddAssetsFromList(Data?.ParticleSystems, RefType.ParticleSystem);
-=======
             scripts.Clear();
             if (Data is null) return;
             
@@ -151,22 +134,21 @@
             assetIds.EnsureCapacity(maxSize);
             scripts.EnsureCapacity(Data.Scripts?.Count ?? 0);
 
-            AddAssetsFromList(Data.GameObjects, AssetRefType.Object);
-            AddAssetsFromList(Data.Sprites, AssetRefType.Sprite);
-            AddAssetsFromList(Data.Sounds, AssetRefType.Sound);
-            AddAssetsFromList(Data.Backgrounds, AssetRefType.Background);
-            AddAssetsFromList(Data.Paths, AssetRefType.Path);
-            AddAssetsFromList(Data.Fonts, AssetRefType.Font);
-            AddAssetsFromList(Data.Timelines, AssetRefType.Timeline);
+            AddAssetsFromList(Data.GameObjects, RefType.Object);
+            AddAssetsFromList(Data.Sprites, RefType.Sprite);
+            AddAssetsFromList(Data.Sounds, RefType.Sound);
+            AddAssetsFromList(Data.Backgrounds, RefType.Background);
+            AddAssetsFromList(Data.Paths, RefType.Path);
+            AddAssetsFromList(Data.Fonts, RefType.Font);
+            AddAssetsFromList(Data.Timelines, RefType.Timeline);
             if (!GMS2_3)
-                AddAssetsFromList(Data.Scripts, AssetRefType.Object /* not actually used */);
+                AddAssetsFromList(Data.Scripts, AssetRefType.Script /* not actually used */);
             AddAssetsFromList(Data.Shaders, AssetRefType.Shader);
             AddAssetsFromList(Data.Rooms, AssetRefType.Room);
             AddAssetsFromList(Data.AudioGroups, AssetRefType.Sound /* apparently? */);
             AddAssetsFromList(Data.AnimationCurves, AssetRefType.AnimCurve);
             AddAssetsFromList(Data.Sequences, AssetRefType.Sequence);
             AddAssetsFromList(Data.ParticleSystems, AssetRefType.ParticleSystem);
->>>>>>> c8e1b9ba
 
             if (Data.Scripts is not null)
             {
