--- conflicted
+++ resolved
@@ -1,4 +1,4 @@
-﻿using System;
+using System;
 using System.Buffers.Binary;
 using System.IO;
 using System.Text;
@@ -62,14 +62,10 @@
 
         public string ReadChars(int count)
         {
-<<<<<<< HEAD
             if (count < 0)
             {
                 throw new ArgumentOutOfRangeException(nameof(count));
             }
-#if DEBUG
-=======
->>>>>>> 4e3f420a
             if (Stream.Position + count > _length)
             {
                 throw new IOException("Reading out of bounds");
@@ -93,14 +89,10 @@
 
         public byte[] ReadBytes(int count)
         {
-<<<<<<< HEAD
             if (count < 0)
             {
                 throw new ArgumentOutOfRangeException(nameof(count));
             }
-#if DEBUG
-=======
->>>>>>> 4e3f420a
             if (Stream.Position + count > _length)
             {
                 throw new IOException("Reading out of bounds");
@@ -219,13 +211,9 @@
                 throw new IOException("Reading out of bounds");
 
             int length = BinaryPrimitives.ReadInt32LittleEndian(ReadToBuffer(4));
-<<<<<<< HEAD
+
             if (length < 0)
                 throw new IOException("Invalid string length");
-#if DEBUG
-=======
-
->>>>>>> 4e3f420a
             if (Stream.Position + length + 1 >= _length)
                 throw new IOException("Reading out of bounds");
 
