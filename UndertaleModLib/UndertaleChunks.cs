using System;
using System.Collections.Generic;
using System.ComponentModel;
using System.Diagnostics;
using System.IO;
using System.Linq;
using System.Reflection;
using System.Text;
using System.Threading.Tasks;
using UndertaleModLib.Models;
using UndertaleModLib.Util;
using static UndertaleModLib.Models.UndertaleRoom;

namespace UndertaleModLib
{
    public class UndertaleChunkFORM : UndertaleChunk
    {
        public override string Name => "FORM";

        public Dictionary<string, UndertaleChunk> Chunks = new();
        public Dictionary<Type, UndertaleChunk> ChunksTypeDict = new();

        public UndertaleChunkGEN8 GEN8 => Chunks.GetValueOrDefault("GEN8") as UndertaleChunkGEN8;
        public UndertaleChunkOPTN OPTN => Chunks.GetValueOrDefault("OPTN") as UndertaleChunkOPTN;
        public UndertaleChunkLANG LANG => Chunks.GetValueOrDefault("LANG") as UndertaleChunkLANG;
        public UndertaleChunkEXTN EXTN => Chunks.GetValueOrDefault("EXTN") as UndertaleChunkEXTN;
        public UndertaleChunkSOND SOND => Chunks.GetValueOrDefault("SOND") as UndertaleChunkSOND;
        public UndertaleChunkAGRP AGRP => Chunks.GetValueOrDefault("AGRP") as UndertaleChunkAGRP;
        public UndertaleChunkSPRT SPRT => Chunks.GetValueOrDefault("SPRT") as UndertaleChunkSPRT;
        public UndertaleChunkBGND BGND => Chunks.GetValueOrDefault("BGND") as UndertaleChunkBGND;
        public UndertaleChunkPATH PATH => Chunks.GetValueOrDefault("PATH") as UndertaleChunkPATH;
        public UndertaleChunkSCPT SCPT => Chunks.GetValueOrDefault("SCPT") as UndertaleChunkSCPT;
        public UndertaleChunkGLOB GLOB => Chunks.GetValueOrDefault("GLOB") as UndertaleChunkGLOB;
        public UndertaleChunkGMEN GMEN => Chunks.GetValueOrDefault("GMEN") as UndertaleChunkGMEN;
        public UndertaleChunkSHDR SHDR => Chunks.GetValueOrDefault("SHDR") as UndertaleChunkSHDR;
        public UndertaleChunkFONT FONT => Chunks.GetValueOrDefault("FONT") as UndertaleChunkFONT;
        public UndertaleChunkTMLN TMLN => Chunks.GetValueOrDefault("TMLN") as UndertaleChunkTMLN;
        public UndertaleChunkOBJT OBJT => Chunks.GetValueOrDefault("OBJT") as UndertaleChunkOBJT;
        public UndertaleChunkROOM ROOM => Chunks.GetValueOrDefault("ROOM") as UndertaleChunkROOM;
        public UndertaleChunkDAFL DAFL => Chunks.GetValueOrDefault("DAFL") as UndertaleChunkDAFL;
        public UndertaleChunkEMBI EMBI => Chunks.GetValueOrDefault("EMBI") as UndertaleChunkEMBI;
        public UndertaleChunkTPAG TPAG => Chunks.GetValueOrDefault("TPAG") as UndertaleChunkTPAG;
        public UndertaleChunkTGIN TGIN => Chunks.GetValueOrDefault("TGIN") as UndertaleChunkTGIN;
        public UndertaleChunkCODE CODE => Chunks.GetValueOrDefault("CODE") as UndertaleChunkCODE;
        public UndertaleChunkVARI VARI => Chunks.GetValueOrDefault("VARI") as UndertaleChunkVARI;
        public UndertaleChunkFUNC FUNC => Chunks.GetValueOrDefault("FUNC") as UndertaleChunkFUNC;
        public UndertaleChunkSTRG STRG => Chunks.GetValueOrDefault("STRG") as UndertaleChunkSTRG;
        public UndertaleChunkTXTR TXTR => Chunks.GetValueOrDefault("TXTR") as UndertaleChunkTXTR;
        public UndertaleChunkAUDO AUDO => Chunks.GetValueOrDefault("AUDO") as UndertaleChunkAUDO;
        // GMS2.3+ for the below chunks
        public UndertaleChunkACRV ACRV => Chunks.GetValueOrDefault("ACRV") as UndertaleChunkACRV;
        public UndertaleChunkSEQN SEQN => Chunks.GetValueOrDefault("SEQN") as UndertaleChunkSEQN;
        public UndertaleChunkTAGS TAGS => Chunks.GetValueOrDefault("TAGS") as UndertaleChunkTAGS;
        public UndertaleChunkFEAT FEAT => Chunks.GetValueOrDefault("FEAT") as UndertaleChunkFEAT;

        internal override void SerializeChunk(UndertaleWriter writer)
        {
            foreach (var chunk in Chunks)
            {
                writer.Write(chunk.Value);
            }
        }

        internal override void UnserializeChunk(UndertaleReader reader)
        {
            if (Chunks.Count != 1 || Chunks.Keys.First() != "GEN8")
                Chunks.Clear();
            ChunksTypeDict.Clear();
            long startPos = reader.Position;

            // First, find the last chunk in the file because of padding changes
            // (also, calculate all present chunks while we're at it)
            reader.AllChunkNames = new List<string>();
            string lastChunk = "";
            while (reader.Position < reader.Length)
            {
                lastChunk = reader.ReadChars(4);
                reader.AllChunkNames.Add(lastChunk);
                uint length = reader.ReadUInt32();
                reader.Position += length;
            }
            reader.LastChunkName = lastChunk;
            reader.Position = startPos;

            // Now, parse the chunks
            while (reader.Position < startPos + Length)
            {
                UndertaleChunk chunk = reader.ReadUndertaleChunk();
                if (chunk != null)
                {
                    if (Chunks.ContainsKey(chunk.Name))
                    {
                        if (Chunks.Count == 1 && chunk.Name == "GEN8")
                            Chunks.Clear();
                        else
                            throw new IOException("Duplicate chunk " + chunk.Name);
                    }

                    Chunks.Add(chunk.Name, chunk);
                    ChunksTypeDict.Add(chunk.GetType(), chunk);
                }
            }
        }

        internal override uint UnserializeObjectCount(UndertaleReader reader)
        {
            uint totalCount = 0;

            long startPos = reader.Position;
            reader.AllChunkNames = new List<string>();
            while (reader.Position < reader.Length)
            {
                string chunkName = reader.ReadChars(4);
                reader.AllChunkNames.Add(chunkName);
                uint length = reader.ReadUInt32();
                reader.Position += length;
            }
            reader.Position = startPos;

            if (reader.AllChunkNames[0] == "GEN8")
            {
                UndertaleChunkGEN8 gen8Chunk = new();
                gen8Chunk.UnserializeGeneralData(reader);
                Chunks.Add("GEN8", gen8Chunk);

                reader.Position = startPos;
            }

            while (reader.Position < startPos + Length)
                totalCount += reader.CountChunkChildObjects();

            return totalCount;
        }
    }

    public class UndertaleChunkGEN8 : UndertaleSingleChunk<UndertaleGeneralInfo>
    {
        public override string Name => "GEN8";

        public void UnserializeGeneralData(UndertaleReader reader)
        {
            Object = new UndertaleGeneralInfo();

            reader.Position += 8; // Chunk name + length

            reader.Position++; // "IsDebuggerDisabled"
            Object.BytecodeVersion = reader.ReadByte();
            reader.undertaleData.UnsupportedBytecodeVersion
                = Object.BytecodeVersion < 13 || Object.BytecodeVersion > 17;
            reader.Bytecode14OrLower = Object.BytecodeVersion <= 14;

            reader.Position += 42;

            Object.Major = reader.ReadUInt32();
            Object.Minor = reader.ReadUInt32();
            Object.Release = reader.ReadUInt32();
            Object.Build = reader.ReadUInt32();

            var readVer = (Object.Major, Object.Minor, Object.Release, Object.Build);
            var detectedVer = UndertaleGeneralInfo.TestForCommonGMSVersions(reader, readVer);
            (Object.Major, Object.Minor, Object.Release, Object.Build) = detectedVer;
        }
    }

    public class UndertaleChunkOPTN : UndertaleSingleChunk<UndertaleOptions>
    {
        public override string Name => "OPTN";
    }

    public class UndertaleChunkLANG : UndertaleSingleChunk<UndertaleLanguage>
    {
        public override string Name => "LANG";

        internal override uint UnserializeObjectCount(UndertaleReader reader)
        {
            return 1;
        }
    }

    public class UndertaleChunkEXTN : UndertaleListChunk<UndertaleExtension>
    {
        public override string Name => "EXTN";
        public List<byte[]> productIdData = new List<byte[]>();

        private static bool checkedFor2022_6;
        private void CheckFor2022_6(UndertaleReader reader)
        {
            if (!reader.undertaleData.IsVersionAtLeast(2, 3) || reader.undertaleData.IsVersionAtLeast(2022, 6))
            {
                checkedFor2022_6 = true;
                return;
            }

            bool definitely2022_6 = true;
            long returnPosition = reader.AbsPosition;

            int extCount = reader.ReadInt32();
            if (extCount > 0)
            {
                uint firstExtPtr = reader.ReadUInt32();
                uint firstExtEndPtr = (extCount >= 2) ? reader.ReadUInt32() /* second ptr */ : (uint)(returnPosition + this.Length);

                reader.AbsPosition = firstExtPtr + 12;
                uint newPointer1 = reader.ReadUInt32();
                uint newPointer2 = reader.ReadUInt32();

                if (newPointer1 != reader.AbsPosition)
                    definitely2022_6 = false; // first pointer mismatch
                else if (newPointer2 <= reader.AbsPosition || newPointer2 >= (returnPosition + this.Length))
                    definitely2022_6 = false; // second pointer out of bounds
                else
                {
                    // Check ending position
                    reader.AbsPosition = newPointer2;
                    uint optionCount = reader.ReadUInt32();
                    if (optionCount > 0)
                    {
                        long newOffsetCheck = reader.AbsPosition + (4 * (optionCount - 1));
                        if (newOffsetCheck >= (returnPosition + this.Length))
                        {
                            // Option count would place us out of bounds
                            definitely2022_6 = false;
                        }
                        else
                        {
                            reader.Position += (4 * (optionCount - 1));
                            newOffsetCheck = reader.ReadUInt32() + 12; // jump past last option
                            if (newOffsetCheck >= (returnPosition + this.Length))
                            {
                                // Pointer list element would place us out of bounds
                                definitely2022_6 = false;
                            }
                            else
                            {
                                reader.AbsPosition = (uint)newOffsetCheck;
                            }
                        }
                    }
                    if (definitely2022_6)
                    {
                        if (extCount == 1)
                        {
                            reader.Position += 16; // skip GUID data (only one of them)
                            if (reader.AbsPosition % 16 != 0)
                                reader.Position += 16 - (reader.AbsPosition % 16); // align to chunk end
                        }
                        if (reader.AbsPosition != firstExtEndPtr)
                            definitely2022_6 = false;
                    }
                }
            }
            else
                definitely2022_6 = false;

            reader.AbsPosition = returnPosition;

            if (definitely2022_6)
                reader.undertaleData.SetGMS2Version(2022, 6);

            checkedFor2022_6 = true;
        }

        internal override void UnserializeChunk(UndertaleReader reader)
        {
            if (!checkedFor2022_6)
                CheckFor2022_6(reader);

            base.UnserializeChunk(reader);

            // Strange data for each extension, some kind of unique identifier based on
            // the product ID for each of them
            productIdData = new List<byte[]>();
            // NOTE: I do not know if 1773 is the earliest version which contains product IDs.
            if (reader.undertaleData.GeneralInfo?.Major >= 2 || (reader.undertaleData.GeneralInfo?.Major == 1 && reader.undertaleData.GeneralInfo?.Build >= 1773) || (reader.undertaleData.GeneralInfo?.Major == 1 && reader.undertaleData.GeneralInfo?.Build == 1539))
            {
                for (int i = 0; i < List.Count; i++)
                {
                    productIdData.Add(reader.ReadBytes(16));
                }
            }
        }

        internal override void SerializeChunk(UndertaleWriter writer)
        {
            base.SerializeChunk(writer);

            // (read above comment)
            foreach (byte[] data in productIdData)
            {
                int Len = data.Length;
                if (Len != 16)
                {
                    throw new IOException("Can't write EXTN product id data of invalid length, expected 16, got " + Len);
                }

                writer.Write(data);
            }
        }

        internal override uint UnserializeObjectCount(UndertaleReader reader)
        {
            checkedFor2022_6 = false;

            CheckFor2022_6(reader);

            return base.UnserializeObjectCount(reader);
        }
    }

    public class UndertaleChunkSOND : UndertaleListChunk<UndertaleSound>
    {
        public override string Name => "SOND";
    }

    public class UndertaleChunkAGRP : UndertaleListChunk<UndertaleAudioGroup>
    {
        public override string Name => "AGRP";
    }

    public class UndertaleChunkSPRT : UndertaleListChunk<UndertaleSprite>
    {
        public override string Name => "SPRT";
    }

    public class UndertaleChunkBGND : UndertaleAlignUpdatedListChunk<UndertaleBackground>
    {
        public override string Name => "BGND";

        internal override void SerializeChunk(UndertaleWriter writer)
        {
            Alignment = 8;
            base.SerializeChunk(writer);
        }

        internal override void UnserializeChunk(UndertaleReader reader)
        {
            Alignment = 8;
            base.UnserializeChunk(reader);
        }
    }

    public class UndertaleChunkPATH : UndertaleListChunk<UndertalePath>
    {
        public override string Name => "PATH";
    }

    public class UndertaleChunkSCPT : UndertaleListChunk<UndertaleScript>
    {
        public override string Name => "SCPT";
    }

    public class UndertaleChunkGLOB : UndertaleSimpleListChunk<UndertaleGlobalInit>
    {
        public override string Name => "GLOB";
    }

    public class UndertaleChunkGMEN : UndertaleSimpleListChunk<UndertaleGlobalInit>
    {
        public override string Name => "GMEN";
    }

    public class UndertaleChunkSHDR : UndertaleListChunk<UndertaleShader>
    {
        public override string Name => "SHDR";

        internal override void SerializeChunk(UndertaleWriter writer)
        {
            base.SerializeChunk(writer);
        }

        internal override void UnserializeChunk(UndertaleReader reader)
        {
            reader.Position -= 4;
            int chunkLength = reader.ReadInt32();
            long chunkEnd = reader.AbsPosition + chunkLength;

            long beginPosition = reader.Position;

            // Figure out where the starts/ends of each shader object are
            int count = reader.ReadInt32();
            uint[] objectLocations = new uint[count + 1];
            for (int i = 0; i < count; i++)
            {
                objectLocations[i] = (uint)reader.ReadInt32();
            }
            objectLocations[count] = (uint)chunkEnd;

            Dictionary<uint, UndertaleObject> objPool = reader.GetOffsetMap();
            Dictionary<UndertaleObject, uint> objPoolRev = reader.GetOffsetMapRev();

            // Setup base shader objects with boundaries set. Load into object pool
            // so that they don't immediately discard.
            for (int i = 0; i < count; i++)
            {
                UndertaleShader s = new UndertaleShader { EntryEnd = objectLocations[i + 1] };
                objPool.Add(objectLocations[i], s);
                objPoolRev.Add(s, objectLocations[i]);
            }

            reader.Position = beginPosition;
            base.UnserializeChunk(reader);
        }
    }

    public class UndertaleChunkFONT : UndertaleListChunk<UndertaleFont>
    {
        public override string Name => "FONT";
        public byte[] Padding;

        private static bool checkedFor2022_2;
        private void CheckForGM2022_2(UndertaleReader reader)
        {
           /* This code performs four checks to identify GM2022.2.
            * First, as you've seen, is the bytecode version.
            * Second, we assume it is. If there are no Glyphs, we are vindicated by the impossibility of null values there.
            * Third, we check that the Glyph Length is less than the chunk length. If it's going outside the chunk, that means
            * that the length was misinterpreted.
            * Fourth, in case of a terrible fluke causing this to appear valid erroneously, we verify that each pointer leads into the next.
            * And if someone builds their game so the first pointer is absolutely valid length data and the next font is valid glyph data-
            * screw it, call Jacky720 when someone constructs that and you want to mod it.
            * Maybe try..catch on the whole shebang?
            */
            if (reader.undertaleData.GeneralInfo?.BytecodeVersion < 17 || reader.undertaleData.IsVersionAtLeast(2022, 2))
            {
                checkedFor2022_2 = true;
                return;
            }

            long positionToReturn = reader.Position;
            bool GMS2022_2 = false;

            if (reader.ReadUInt32() > 0) // Font count
            {
                uint firstFontPointer = reader.ReadUInt32();
                reader.AbsPosition = firstFontPointer + 48; // There are 48 bytes of existing metadata.
                uint glyphsLength = reader.ReadUInt32();
                GMS2022_2 = true;
                if ((glyphsLength * 4) > this.Length)
                {
                    GMS2022_2 = false;
                }
                else if (glyphsLength != 0)
                {
                    List<uint> glyphPointers = new List<uint>((int)glyphsLength);
                    for (uint i = 0; i < glyphsLength; i++)
                        glyphPointers.Add(reader.ReadUInt32());
                    foreach (uint pointer in glyphPointers)
                    {
                        if (reader.AbsPosition != pointer)
                        {
                            GMS2022_2 = false;
                            break;
                        }

                        reader.Position += 14;
                        ushort kerningLength = reader.ReadUInt16();
                        reader.Position += (uint)4 * kerningLength; // combining read/write would apparently break
                    }
                }

            }
            if (GMS2022_2)
                reader.undertaleData.SetGMS2Version(2022, 2);
            reader.Position = positionToReturn;

            checkedFor2022_2 = true;
        }

        internal override void SerializeChunk(UndertaleWriter writer)
        {
            base.SerializeChunk(writer);

            if (Padding == null)
            {
                for (ushort i = 0; i < 0x80; i++)
                    writer.Write(i);
                for (ushort i = 0; i < 0x80; i++)
                    writer.Write((ushort)0x3f);
            } else
                writer.Write(Padding);
        }

        internal override void UnserializeChunk(UndertaleReader reader)
        {
            if (!checkedFor2022_2)
                CheckForGM2022_2(reader);

            base.UnserializeChunk(reader);

            Padding = reader.ReadBytes(512);
        }

        internal override uint UnserializeObjectCount(UndertaleReader reader)
        {
            checkedFor2022_2 = false;

            CheckForGM2022_2(reader);

            return base.UnserializeObjectCount(reader);
        }
    }

    public class UndertaleChunkTMLN : UndertaleListChunk<UndertaleTimeline>
    {
        public override string Name => "TMLN";
    }

    public class UndertaleChunkOBJT : UndertaleListChunk<UndertaleGameObject>
    {
        public override string Name => "OBJT";

        private static bool checkedFor2022_5;

        // Simple chunk parser to check for 2022.5, assumes old format until shown otherwise
        private void CheckFor2022_5(UndertaleReader reader)
        {
            if (!reader.undertaleData.IsVersionAtLeast(2, 3) || reader.undertaleData.IsVersionAtLeast(2022, 5))
            {
                checkedFor2022_5 = true;
                return;
            }

            long positionToReturn = reader.Position;
            bool GM2022_5 = false;

            if (reader.ReadUInt32() > 0) // Object count
            {
                uint firstObjectPointer = reader.ReadUInt32();
                reader.AbsPosition = firstObjectPointer + 64;
                uint vertexCount = reader.ReadUInt32();

                // If any of these checks fail, it's 2022.5
                GM2022_5 = true;
                // Bounds check on vertex data
                if (reader.Position + 12 + vertexCount * 8 < positionToReturn + this.Length)
                {
                    reader.Position += 12 + vertexCount * 8;
                    // A pointer list of events
                    if (reader.ReadUInt32() == UndertaleGameObject.EventTypeCount)
                    {
                        uint subEventPointer = reader.ReadUInt32();
                        // Should start right after the list
                        if (reader.AbsPosition + 56 == subEventPointer)
                            GM2022_5 = false;
                    }
                }
            }
            if (GM2022_5)
                reader.undertaleData.SetGMS2Version(2022, 5);

            reader.Position = positionToReturn;

            checkedFor2022_5 = true;
        }

        internal override void SerializeChunk(UndertaleWriter writer)
        {
            base.SerializeChunk(writer);
        }

        internal override void UnserializeChunk(UndertaleReader reader)
        {
            if (!checkedFor2022_5)
                CheckFor2022_5(reader);

            base.UnserializeChunk(reader);
        }

        internal override uint UnserializeObjectCount(UndertaleReader reader)
        {
            checkedFor2022_5 = false;

            CheckFor2022_5(reader);

            return base.UnserializeObjectCount(reader);
        }
    }

    public class UndertaleChunkROOM : UndertaleListChunk<UndertaleRoom>
    {
        public override string Name => "ROOM";

        internal override void UnserializeChunk(UndertaleReader reader)
        {
            if (!checkedFor2022_1)
                CheckForEffectData(reader);

            base.UnserializeChunk(reader);
        }

        internal override uint UnserializeObjectCount(UndertaleReader reader)
        {
            checkedFor2022_1 = false;
            UndertaleRoom.CheckedForGMS2_2_2_302 = false;

            CheckForEffectData(reader);

            if (reader.undertaleData.GeneralInfo?.BytecodeVersion >= 16)
            {
                // "GameObject._preCreateCode"

                Type gameObjType = typeof(GameObject);

                uint newValue = GameObject.ChildObjectCount + 1;
                reader.SetStaticChildCount(gameObjType, newValue);
                newValue = GameObject.ChildObjectsSize + 4;
                reader.SetStaticChildObjectsSize(gameObjType, newValue);
            }

            return base.UnserializeObjectCount(reader);
        }

        private static bool checkedFor2022_1;
        private void CheckForEffectData(UndertaleReader reader)
        {
            // Do a length check on room layers to see if this is 2022.1 or higher
            if (reader.undertaleData.IsVersionAtLeast(2, 3) && !reader.undertaleData.IsVersionAtLeast(2022, 1))
            {
                long returnTo = reader.Position;

                // Iterate over all rooms until a length check is performed
                int roomCount = reader.ReadInt32();
                bool finished = false;
                for (uint roomIndex = 0; roomIndex < roomCount && !finished; roomIndex++)
                {
                    // Advance to room data we're interested in (and grab pointer for next room)
                    reader.Position = returnTo + 4 + (4 * roomIndex);
                    uint roomPtr = (uint)reader.ReadInt32();
                    reader.AbsPosition = roomPtr + (22 * 4);

                    // Get the pointer for this room's layer list, as well as pointer to sequence list
                    uint layerListPtr = (uint)reader.ReadInt32();
                    int seqnPtr = reader.ReadInt32();
                    reader.AbsPosition = layerListPtr;
                    int layerCount = reader.ReadInt32();
                    if (layerCount >= 1)
                    {
                        // Get pointer into the individual layer data (plus 8 bytes) for the first layer in the room
                        int jumpOffset = reader.ReadInt32() + 8;

                        // Find the offset for the end of this layer
                        int nextOffset;
                        if (layerCount == 1)
                            nextOffset = seqnPtr;
                        else
                            nextOffset = reader.ReadInt32(); // (pointer to next element in the layer list)

                        // Actually perform the length checks, depending on layer data
                        reader.AbsPosition = jumpOffset;
                        switch ((LayerType)reader.ReadInt32())
                        {
                            case LayerType.Background:
                                if (nextOffset - reader.AbsPosition > 16 * 4)
                                    reader.undertaleData.SetGMS2Version(2022, 1);
                                finished = true;
                                break;
                            case LayerType.Instances:
                                reader.Position += 6 * 4;
                                int instanceCount = reader.ReadInt32();
                                if (nextOffset - reader.AbsPosition != (instanceCount * 4))
                                    reader.undertaleData.SetGMS2Version(2022, 1);
                                finished = true;
                                break;
                            case LayerType.Assets:
                                reader.Position += 6 * 4;
                                int tileOffset = reader.ReadInt32();
                                if (tileOffset != reader.AbsPosition + 8)
                                    reader.undertaleData.SetGMS2Version(2022, 1);
                                finished = true;
                                break;
                            case LayerType.Tiles:
                                reader.Position += 7 * 4;
                                int tileMapWidth = reader.ReadInt32();
                                int tileMapHeight = reader.ReadInt32();
                                if (nextOffset - reader.AbsPosition != (tileMapWidth * tileMapHeight * 4))
                                    reader.undertaleData.SetGMS2Version(2022, 1);
                                finished = true;
                                break;
                            case LayerType.Effect:
                                reader.Position += 7 * 4;
                                int propertyCount = reader.ReadInt32();
                                if (nextOffset - reader.AbsPosition != (propertyCount * 3 * 4))
                                    reader.undertaleData.SetGMS2Version(2022, 1);
                                finished = true;
                                break;
                        }
                    }
                }

                reader.Position = returnTo;
            }

            checkedFor2022_1 = true;
        }
    }

    public class UndertaleChunkDAFL : UndertaleEmptyChunk // DataFiles
    {
        public override string Name => "DAFL";
    }

    public class UndertaleChunkTPAG : UndertaleListChunk<UndertaleTexturePageItem>
    {
        public override string Name => "TPAG";

        internal override void SerializeChunk(UndertaleWriter writer)
        {
            base.SerializeChunk(writer);

            if (writer.undertaleData.IsTPAG4ByteAligned)
            {
                // padding present in ARM platforms apparently
                while (writer.Position % 0x4 != 0)
                    writer.Write((byte)0);
            }
        }

        internal override void UnserializeChunk(UndertaleReader reader)
        {
            if (Length % 0x4 == 0)
            {
                reader.undertaleData.IsTPAG4ByteAligned = true;
            }

            base.UnserializeChunk(reader);

            for (int index = 0; index < List.Count; index++)
            {
                List[index].Name = new UndertaleString("PageItem " + index.ToString()); // not Data.MakeString
            }
        }
    }

    public class UndertaleChunkCODE : UndertaleListChunk<UndertaleCode>
    {
        public override string Name => "CODE";

        internal override void SerializeChunk(UndertaleWriter writer)
        {
            if (List == null)
                return;
            base.SerializeChunk(writer);
        }

        internal override void UnserializeChunk(UndertaleReader reader)
        {
            if (Length == 0) // YYC, bytecode <= 16, chunk is empty but exists
            {
                List = null;
                return;
            }

            UndertaleCode.CurrCodeIndex = 0;
            base.UnserializeChunk(reader);

            reader.InstructionArraysLengths = null;
        }

        internal override uint UnserializeObjectCount(UndertaleReader reader)
        {
            if (Length == 0)
                return 0;

            if (reader.undertaleData.UnsupportedBytecodeVersion)
                return reader.ReadUInt32();

            int codeCount = (int)reader.ReadUInt32();
            reader.Position -= 4;

            reader.GMS2BytecodeAddresses = new(codeCount);
            reader.InstructionArraysLengths = new int[codeCount];
            UndertaleCode.CurrCodeIndex = 0;

            uint count = base.UnserializeObjectCount(reader);
            reader.GMS2BytecodeAddresses.Clear();

            return count;
        }
    }

    [PropertyChanged.AddINotifyPropertyChangedInterface]
    public class UndertaleChunkVARI : UndertaleChunk
    {
        public override string Name => "VARI";

        public uint VarCount1 { get; set; }

        public uint VarCount2 { get; set; }
        public uint MaxLocalVarCount { get; set; }
        public bool DifferentVarCounts { get; set; }
        public List<UndertaleVariable> List = new List<UndertaleVariable>();

        [Obsolete]
        public uint InstanceVarCount { get => VarCount1; set => VarCount1 = value; }
        [Obsolete]
        public uint InstanceVarCountAgain { get => VarCount2; set => VarCount2 = value; }

        internal override void SerializeChunk(UndertaleWriter writer)
        {
            if (List == null)
                return;

            if (writer.undertaleData.UnsupportedBytecodeVersion)
                return;

            UndertaleInstruction.Reference<UndertaleVariable>.SerializeReferenceChain(writer, writer.undertaleData.Code, List);

            if (!writer.Bytecode14OrLower)
            {
                writer.Write(VarCount1);
                writer.Write(VarCount2);
                writer.Write(MaxLocalVarCount);
            }
            foreach (UndertaleVariable var in List)
                writer.WriteUndertaleObject(var);
        }

        internal override void UnserializeChunk(UndertaleReader reader)
        {
            if (Length == 0) // YYC, bytecode <= 16, chunk is empty but exists
            {
                List = null;
                return;
            }

            if (reader.undertaleData.UnsupportedBytecodeVersion)
                return;
            long startPosition = reader.Position;
            uint varLength;
            if (!reader.Bytecode14OrLower)
            {
                VarCount1 = reader.ReadUInt32();
                VarCount2 = reader.ReadUInt32();
                DifferentVarCounts = VarCount1 != VarCount2;
                MaxLocalVarCount = reader.ReadUInt32();
                varLength = 20;
            }
            else
                varLength = 12;
            List.Clear();
            List.Capacity = (int)(Length / varLength);
            while (reader.Position + varLength <= startPosition + Length)
                List.Add(reader.ReadUndertaleObject<UndertaleVariable>());
        }

        internal override uint UnserializeObjectCount(UndertaleReader reader)
        {
            if (Length == 0)
                return 0;

            if (reader.undertaleData.UnsupportedBytecodeVersion)
                return 0;

            if (!reader.Bytecode14OrLower)
            {
                reader.Position += 12;
                return (Length - 12) / 20;
            }
            else
                return Length / 12;
        }
    }

    public class UndertaleChunkFUNC : UndertaleChunk
    {
        public override string Name => "FUNC";

        public UndertaleSimpleList<UndertaleFunction> Functions = new UndertaleSimpleList<UndertaleFunction>();
        public UndertaleSimpleList<UndertaleCodeLocals> CodeLocals = new UndertaleSimpleList<UndertaleCodeLocals>();

        internal override void SerializeChunk(UndertaleWriter writer)
        {
            if (Functions == null && CodeLocals == null)
                return;

            UndertaleInstruction.Reference<UndertaleFunction>.SerializeReferenceChain(writer, writer.undertaleData.Code, Functions);

            if (writer.Bytecode14OrLower)
            {
                foreach (UndertaleFunction f in Functions)
                    writer.WriteUndertaleObject(f);
            }
            else
            {
                writer.WriteUndertaleObject(Functions);
                writer.WriteUndertaleObject(CodeLocals);
            }
        }

        internal override void UnserializeChunk(UndertaleReader reader)
        {
            if (Length == 0 && reader.undertaleData.GeneralInfo?.BytecodeVersion > 14) // YYC, 14 < bytecode <= 16, chunk is empty but exists
            {
                Functions = null;
                CodeLocals = null;
                return;
            }

            if (reader.undertaleData.UnsupportedBytecodeVersion)
                return;
            if (reader.Bytecode14OrLower)
            {
                long startPosition = reader.Position;
                Functions.Clear();
                Functions.SetCapacity(Length / 12);
                while (reader.Position + 12 <= startPosition + Length)
                    Functions.Add(reader.ReadUndertaleObject<UndertaleFunction>());
            }
            else
            {
                Functions = reader.ReadUndertaleObject<UndertaleSimpleList<UndertaleFunction>>();
                CodeLocals = reader.ReadUndertaleObject<UndertaleSimpleList<UndertaleCodeLocals>>();
            }
        }

        internal override uint UnserializeObjectCount(UndertaleReader reader)
        {
            if (Length == 0 && reader.undertaleData.GeneralInfo?.BytecodeVersion > 14)
                return 0;

            uint count = 0;
            
            if (!reader.Bytecode14OrLower)
            {
                count += 1 + UndertaleSimpleList<UndertaleFunction>.UnserializeChildObjectCount(reader);
                count += 1 + UndertaleSimpleList<UndertaleCodeLocals>.UnserializeChildObjectCount(reader);
            }
            else
                count = Length / 12;

            return count;
        }
    }

    public class UndertaleChunkSTRG : UndertaleAlignUpdatedListChunk<UndertaleString>
    {
        public override string Name => "STRG";

        internal override void SerializeChunk(UndertaleWriter writer)
        {
            base.SerializeChunk(writer);

            // padding
            while (writer.Position % 0x80 != 0)
                writer.Write((byte)0);
        }

        internal override void UnserializeChunk(UndertaleReader reader)
        {
            base.UnserializeChunk(reader);

            // padding
            while (reader.AbsPosition % 0x80 != 0)
                if (reader.ReadByte() != 0)
                    throw new IOException("Padding error in STRG");
        }

        // There's no need to check padding in "UnserializeObjectCount()"
    }

    public class UndertaleChunkTXTR : UndertaleListChunk<UndertaleEmbeddedTexture>
    {
        public override string Name => "TXTR";

        private static bool checkedFor2022_3;
        private void CheckFor2022_3And5(UndertaleReader reader)
        {
            // Detect GM2022.3
            if (reader.undertaleData.IsVersionAtLeast(2, 3) && !reader.undertaleData.IsVersionAtLeast(2022, 3))
            {
                long positionToReturn = reader.Position;

                // Check for 2022.3 format
                uint texCount = reader.ReadUInt32();
                if (texCount == 1) // If no textures exist, this could false positive.
                {
                    reader.Position += 16; // Jump to either padding or length, depending on version
                    if (reader.ReadUInt32() > 0) // Check whether it's padding or length
                        reader.undertaleData.SetGMS2Version(2022, 3);
                }
                else if (texCount > 1)
                {
                    uint firstTex = reader.ReadUInt32();
                    uint secondTex = reader.ReadUInt32();
                    if (firstTex + 16 == secondTex)
                        reader.undertaleData.SetGMS2Version(2022, 3);
                }

                if (reader.undertaleData.IsVersionAtLeast(2022, 3))
                {
                    // Also check for 2022.5 format
                    reader.Position = positionToReturn + 4;
                    for (uint i = 0; i < texCount; i++)
                    {
                        // Go to each texture, and then to each texture's data
                        reader.Position = positionToReturn + 4 + (i * 4);
                        reader.AbsPosition = reader.ReadUInt32() + 12; // go to texture, at an offset
                        reader.AbsPosition = reader.ReadUInt32(); // go to texture data
                        byte[] header = reader.ReadBytes(4);
                        if (header.SequenceEqual(UndertaleEmbeddedTexture.TexData.QOIAndBZip2Header))
                        {
                            reader.Position += 4; // skip width/height
                            bool is2022_5 = false;
                            // Now check the actual BZ2 headers
                            if (reader.ReadByte() != (byte)'B')
                                is2022_5 = true;
                            else if (reader.ReadByte() != (byte)'Z')
                                is2022_5 = true;
                            else if (reader.ReadByte() != (byte)'h')
                                is2022_5 = true;
                            else
                            {
                                reader.Position++;
                                if (reader.ReadUInt24() != 0x594131) // digits of pi... (block header)
                                    is2022_5 = true;
                                else if (reader.ReadUInt24() != 0x595326)
                                    is2022_5 = true;
                            }

                            if (is2022_5)
                                reader.undertaleData.SetGMS2Version(2022, 5);

                            // Checked one QOI+BZ2 texture. No need to check any more
                            break;
                        }
                    }
                }

                reader.Position = positionToReturn;
            }

            checkedFor2022_3 = true;
        }

        internal override void SerializeChunk(UndertaleWriter writer)
        {
            base.SerializeChunk(writer);

            // texture blobs
            if (List.Count > 0)
            {
                // Compressed size can't be bigger than maximum decompressed size
                int maxSize = List.Select(x => x.TextureData.TextureBlob?.Length ?? 0).Max();
                UndertaleEmbeddedTexture.TexData.InitSharedStream(maxSize);

                bool anythingUsesQoi = false;
                foreach (var tex in List)
                {
                    if (tex.TextureExternal && !tex.TextureLoaded)
                        continue; // don't accidentally load everything...
                    if (tex.TextureData.FormatQOI)
                    {
                        anythingUsesQoi = true;
                        break;
                    }
                }
                if (anythingUsesQoi)
                {
                    // Calculate maximum size of QOI converter buffer
                    maxSize = List.Select(x => x.TextureData.Width * x.TextureData.Height).Max()
                              * QoiConverter.MaxChunkSize + QoiConverter.HeaderSize + (writer.undertaleData.IsVersionAtLeast(2022, 3) ? 0 : 4);
                    QoiConverter.InitSharedBuffer(maxSize);
                }
            }
            foreach (UndertaleEmbeddedTexture obj in List)
                obj.SerializeBlob(writer);

            // padding
            // TODO: Maybe the padding is more global and every chunk is padded to 4 byte boundaries?
            while (writer.Position % 4 != 0)
                writer.Write((byte)0);
        }

        internal override void UnserializeChunk(UndertaleReader reader)
        {
            if (!checkedFor2022_3)
                CheckFor2022_3And5(reader);

            base.UnserializeChunk(reader);
            reader.SwitchReaderType(false);

            // texture blobs
            for (int index = 0; index < List.Count; index++)
            {
                UndertaleEmbeddedTexture obj = List[index];

                obj.UnserializeBlob(reader);
                obj.Name = new UndertaleString("Texture " + index.ToString());
            }

            // padding
            // (not "AbsPosition" because of "reader.SwitchReaderType(false)")
            while (reader.Position % 4 != 0)
                if (reader.ReadByte() != 0)
                    throw new IOException("Padding error!");
        }

        internal override uint UnserializeObjectCount(UndertaleReader reader)
        {
            checkedFor2022_3 = false;

            CheckFor2022_3And5(reader);

            uint txtrSize = UndertaleEmbeddedTexture.ChildObjectsSize;
            if (reader.undertaleData.IsVersionAtLeast(2, 3))
                txtrSize += 4; // "GeneratedMips"
            if (reader.undertaleData.IsVersionAtLeast(2022, 3))
                txtrSize += 4; // "TextureBlockSize"
            if (reader.undertaleData.IsVersionAtLeast(2022, 9))
                txtrSize += 12;

            if (txtrSize != UndertaleEmbeddedTexture.ChildObjectsSize)
                reader.SetStaticChildObjectsSize(typeof(UndertaleEmbeddedTexture), txtrSize);

            // Texture blobs are already included in the count
            return base.UnserializeObjectCount(reader);
        }
    }

    public class UndertaleChunkAUDO : UndertaleListChunk<UndertaleEmbeddedAudio>
    {
        public override string Name => "AUDO";

        internal override void SerializeChunk(UndertaleWriter writer)
        {
            base.SerializeChunk(writer);
        }

        internal override void UnserializeChunk(UndertaleReader reader)
        {
            base.UnserializeChunk(reader);

            for (int index = 0; index < List.Count; index++)
            {
                List[index].Name = new UndertaleString("EmbeddedSound " + index.ToString());
            }
        }

        internal override uint UnserializeObjectCount(UndertaleReader reader)
        {
            // Though "UndertaleEmbeddedAudio" has dynamic child objects size, 
            // there's still no need to unserialize the count for each object.
            return reader.ReadUInt32();
        }
    }

    // GMS2 only
    public class UndertaleChunkEMBI : UndertaleSimpleListChunk<UndertaleEmbeddedImage>
    {
        public override string Name => "EMBI";

        internal override void SerializeChunk(UndertaleWriter writer)
        {
            if (!writer.undertaleData.IsGameMaker2())
                throw new InvalidOperationException();
            writer.Write((uint)1); // apparently hardcoded 1, see https://github.com/krzys-h/UndertaleModTool/issues/4#issuecomment-421844420
            base.SerializeChunk(writer);
        }

        internal override void UnserializeChunk(UndertaleReader reader)
        {
            if (!reader.undertaleData.IsGameMaker2())
                throw new InvalidOperationException();
            if (reader.ReadUInt32() != 1)
                throw new Exception("Expected EMBI version 1");
            base.UnserializeChunk(reader);
        }

        internal override uint UnserializeObjectCount(UndertaleReader reader)
        {
            if (!reader.undertaleData.IsGameMaker2())
                throw new InvalidOperationException();

            if (reader.ReadUInt32() != 1)
                throw new Exception("Expected EMBI version 1");

            return base.UnserializeObjectCount(reader);
        }
    }

    // GMS2.2.1+ only
    public class UndertaleChunkTGIN : UndertaleListChunk<UndertaleTextureGroupInfo>
    {
        public override string Name => "TGIN";

        private static bool checkedFor2022_9;
        private void CheckFor2022_9(UndertaleReader reader)
        {
            if (!reader.undertaleData.IsVersionAtLeast(2, 3) || reader.undertaleData.IsVersionAtLeast(2022, 9))
            {
                checkedFor2022_9 = true;
                return;
            }

            // Check for 2022.9
            long returnPosition = reader.AbsPosition;

            uint tginCount = reader.ReadUInt32();
            if (tginCount > 0)
            {
                uint tginPtr = reader.ReadUInt32();
                uint secondTginPtr = (tginCount >= 2) ? reader.ReadUInt32() : (uint)(returnPosition + this.Length);
                reader.AbsPosition = tginPtr + 4;

                // Check to see if the pointer located at this address points within this object
                // If not, then we know we're using a new format!
                uint ptr = reader.ReadUInt32();
                if (ptr < tginPtr || ptr >= secondTginPtr)
                    reader.undertaleData.SetGMS2Version(2022, 9);
            }

            reader.AbsPosition = returnPosition;

            checkedFor2022_9 = true;
        }

        internal override void SerializeChunk(UndertaleWriter writer)
        {
            if (!writer.undertaleData.IsGameMaker2())
                throw new InvalidOperationException();

            writer.Write((uint)1); // Version

            base.SerializeChunk(writer);
        }

        internal override void UnserializeChunk(UndertaleReader reader)
        {
            if (!reader.undertaleData.IsGameMaker2())
                throw new InvalidOperationException();

            if (reader.ReadUInt32() != 1)
                throw new IOException("Expected TGIN version 1");

<<<<<<< HEAD
                bool isGM2022_9 = false;
                uint tginCount = reader.ReadUInt32();
                if (tginCount > 0)
                {
                    uint tginPtr = reader.ReadUInt32();
                    uint secondTginPtr = (tginCount >= 2) ? reader.ReadUInt32() : (returnPosition + this.Length);
                    reader.Position = tginPtr + 4;

                    // Check to see if the pointer located at this address points within this object
                    // If not, then we know we're using a new format!
                    uint ptr = reader.ReadUInt32();
                    if (ptr < tginPtr || ptr >= secondTginPtr)
                    {
                        isGM2022_9 = true;
                        reader.undertaleData.SetGMS2Version(2022, 9);
                    }
                }

                reader.Position = returnPosition;

                // Check for 2023.1
                if (isGM2022_9)
                {
                    reader.Position += 4; // Skip "tginCount"

                    uint firstEntryPtr = reader.ReadUInt32();
                    // Go to the the 4th list pointer of the first TGIN entry.
                    // (either to "Fonts" or "SpineTextures" depending on the version)
                    reader.Position = firstEntryPtr + 16 + (sizeof(uint) * 3); // +16 = "TexturePages" pointer
                    uint fourthPtr = reader.ReadUInt32();

                    // If there's a "TexturePages" count instead of the 5th list pointer.
                    // The count can't be greater than the pointer.
                    // (the list could be either "Tilesets" or "Fonts").
                    if (reader.ReadUInt32() <= fourthPtr)
                        reader.undertaleData.SetGMS2Version(2023, 1);
                }

                reader.Position = returnPosition;
            }

=======
            if (!checkedFor2022_9)
                CheckFor2022_9(reader);

>>>>>>> e922fd7e
            base.UnserializeChunk(reader);
        }

        internal override uint UnserializeObjectCount(UndertaleReader reader)
        {
            checkedFor2022_9 = false;

            if (!reader.undertaleData.IsGameMaker2())
                throw new InvalidOperationException();

            if (reader.ReadUInt32() != 1)
                throw new IOException("Expected TGIN version 1");

            CheckFor2022_9(reader);

            return base.UnserializeObjectCount(reader);
        }
    }

    // GMS2.3+ only
    public class UndertaleChunkACRV : UndertaleListChunk<UndertaleAnimationCurve>
    {
        public override string Name => "ACRV";

        private static bool checkedForGMS2_3_1;
        private void CheckForGMS2_3_1(UndertaleReader reader)
        {
            if (reader.undertaleData.IsVersionAtLeast(2, 3, 1))
            {
                checkedForGMS2_3_1 = true;
                return;
            }

            long returnTo = reader.Position;

            uint count = reader.ReadUInt32();
            if (count == 0)
            {
                reader.Position = returnTo;
                checkedForGMS2_3_1 = true;
                return;
            }

            reader.AbsPosition = reader.ReadUInt32(); // go to the first "Point"
            reader.Position += 8;

            if (reader.ReadUInt32() != 0) // in 2.3 a int with the value of 0 would be set here,
            {                             // it cannot be version 2.3 if this value isn't 0
                reader.undertaleData.SetGMS2Version(2, 3, 1);
                reader.Position -= 4;
            }
            else
            {
                if (reader.ReadUInt32() == 0)                      // At all points (besides the first one)
                    reader.undertaleData.SetGMS2Version(2, 3, 1);  // if BezierX0 equals to 0 (the above check)
                reader.Position -= 8;                              // then BezierY0 equals to 0 as well (the current check)
            }

            reader.Position = returnTo;

            checkedForGMS2_3_1 = true;
        }

        internal override void SerializeChunk(UndertaleWriter writer)
        {
            if (!writer.undertaleData.IsGameMaker2())
                throw new InvalidOperationException();

            while (writer.Position % 4 != 0)
                writer.Write((byte)0);

            writer.Write((uint)1); // Version

            base.SerializeChunk(writer);
        }

        internal override void UnserializeChunk(UndertaleReader reader)
        {
            if (!reader.undertaleData.IsGameMaker2())
                throw new InvalidOperationException();

            // Padding
            while (reader.AbsPosition % 4 != 0)
                if (reader.ReadByte() != 0)
                    throw new IOException("Padding error!");

            if (reader.ReadUInt32() != 1)
                throw new IOException("Expected ACRV version 1");

            if (!checkedForGMS2_3_1)
                CheckForGMS2_3_1(reader);

            base.UnserializeChunk(reader);
        }

        internal override uint UnserializeObjectCount(UndertaleReader reader)
        {
            checkedForGMS2_3_1 = false;

            // Padding
            while (reader.AbsPosition % 4 != 0)
                if (reader.ReadByte() != 0)
                    throw new IOException("Padding error!");

            if (reader.ReadUInt32() != 1)
                throw new IOException("Expected ACRV version 1");

            CheckForGMS2_3_1(reader);

            return base.UnserializeObjectCount(reader);
        }
    }

    // GMS2.3+ only
    public class UndertaleChunkSEQN : UndertaleListChunk<UndertaleSequence>
    {
        public override string Name => "SEQN";

        internal override void SerializeChunk(UndertaleWriter writer)
        {
            if (!writer.undertaleData.IsGameMaker2())
                throw new InvalidOperationException();

            while (writer.Position % 4 != 0)
                writer.Write((byte)0);

            writer.Write((uint)1); // Version

            base.SerializeChunk(writer);
        }

        internal override void UnserializeChunk(UndertaleReader reader)
        {
            if (!reader.undertaleData.IsGameMaker2())
                throw new InvalidOperationException();

            // Apparently SEQN can be empty
            if (Length == 0)
                return;

            // Padding
            while (reader.AbsPosition % 4 != 0)
                if (reader.ReadByte() != 0)
                    throw new IOException("Padding error!");

            uint version = reader.ReadUInt32();
            if (version != 1)
                throw new IOException("Expected SEQN version 1, got " + version.ToString());

            base.UnserializeChunk(reader);
        }

        internal override uint UnserializeObjectCount(UndertaleReader reader)
        {
            if (!reader.undertaleData.IsGameMaker2())
                throw new InvalidOperationException();

            // Apparently SEQN can be empty
            if (Length == 0)
                return 0;

            // Padding
            while (reader.AbsPosition % 4 != 0)
                if (reader.ReadByte() != 0)
                    throw new IOException("Padding error!");

            uint version = reader.ReadUInt32();
            if (version != 1)
                throw new IOException("Expected SEQN version 1, got " + version.ToString());

            return base.UnserializeObjectCount(reader);
        }
    }

    // GMS2.3+ only
    public class UndertaleChunkTAGS : UndertaleSingleChunk<UndertaleTags>
    {
        public override string Name => "TAGS";

        internal override void SerializeChunk(UndertaleWriter writer)
        {
            if (!writer.undertaleData.IsGameMaker2())
                throw new InvalidOperationException();

            while (writer.Position % 4 != 0)
                writer.Write((byte)0);

            writer.Write((uint)1); // Version

            base.SerializeChunk(writer);
        }

        internal override void UnserializeChunk(UndertaleReader reader)
        {
            if (!reader.undertaleData.IsGameMaker2())
                throw new InvalidOperationException();

            // Padding
            while (reader.AbsPosition % 4 != 0)
                if (reader.ReadByte() != 0)
                    throw new IOException("Padding error!");

            if (reader.ReadUInt32() != 1)
                throw new IOException("Expected TAGS version 1");

            base.UnserializeChunk(reader);
        }

        internal override uint UnserializeObjectCount(UndertaleReader reader)
        {
            if (!reader.undertaleData.IsGameMaker2())
                throw new InvalidOperationException();

            // Padding
            while (reader.AbsPosition % 4 != 0)
                if (reader.ReadByte() != 0)
                    throw new IOException("Padding error!");

            if (reader.ReadUInt32() != 1)
                throw new IOException("Expected TAGS version 1");

            return base.UnserializeObjectCount(reader);
        }
    }

    // GMS2.3.6+ only
    public class UndertaleChunkFEDS : UndertaleListChunk<UndertaleFilterEffect>
    {
        public override string Name => "FEDS";

        internal override void SerializeChunk(UndertaleWriter writer)
        {
            if (!writer.undertaleData.IsGameMaker2())
                throw new InvalidOperationException();

            while (writer.Position % 4 != 0)
                writer.Write((byte)0);

            writer.Write((uint)1); // Version

            base.SerializeChunk(writer);
        }

        internal override void UnserializeChunk(UndertaleReader reader)
        {
            if (!reader.undertaleData.IsGameMaker2())
                throw new InvalidOperationException();

            // Padding
            while (reader.AbsPosition % 4 != 0)
                if (reader.ReadByte() != 0)
                    throw new IOException("Padding error!");

            if (reader.ReadUInt32() != 1)
                throw new IOException("Expected FEDS version 1");

            base.UnserializeChunk(reader);
        }

        internal override uint UnserializeObjectCount(UndertaleReader reader)
        {
            if (!reader.undertaleData.IsGameMaker2())
                throw new InvalidOperationException();

            // Padding
            while (reader.AbsPosition % 4 != 0)
                if (reader.ReadByte() != 0)
                    throw new IOException("Padding error!");

            uint version = reader.ReadUInt32();
            if (version != 1)
                throw new IOException("Expected FEDS version 1, got " + version.ToString());

            return base.UnserializeObjectCount(reader);
        }
    }

    // GMS2022.8+ only
    public class UndertaleChunkFEAT : UndertaleSingleChunk<UndertaleFeatureFlags>
    {
        public override string Name => "FEAT";

        internal override void SerializeChunk(UndertaleWriter writer)
        {
            if (writer.undertaleData.GeneralInfo.Major < 2)
                throw new InvalidOperationException();

            while (writer.Position % 4 != 0)
                writer.Write((byte)0);

            base.SerializeChunk(writer);
        }

        internal override void UnserializeChunk(UndertaleReader reader)
        {
            if (reader.undertaleData.GeneralInfo.Major < 2)
                throw new InvalidOperationException();

            // Padding
            while (reader.AbsPosition % 4 != 0)
                if (reader.ReadByte() != 0)
                    throw new IOException("Padding error!");

            base.UnserializeChunk(reader);
        }

        internal override uint UnserializeObjectCount(UndertaleReader reader)
        {
            if (!reader.undertaleData.IsGameMaker2())
                throw new InvalidOperationException();

            // Padding
            while (reader.AbsPosition % 4 != 0)
                if (reader.ReadByte() != 0)
                    throw new IOException("Padding error!");

            return base.UnserializeObjectCount(reader);
        }
    }
}<|MERGE_RESOLUTION|>--- conflicted
+++ resolved
@@ -1184,9 +1184,10 @@
         public override string Name => "TGIN";
 
         private static bool checkedFor2022_9;
-        private void CheckFor2022_9(UndertaleReader reader)
-        {
-            if (!reader.undertaleData.IsVersionAtLeast(2, 3) || reader.undertaleData.IsVersionAtLeast(2022, 9))
+        private void CheckFor2022_9And2023(UndertaleReader reader)
+        {
+            if (!reader.undertaleData.IsVersionAtLeast(2, 3)
+                || reader.undertaleData.IsVersionAtLeast(2022, 9) || reader.undertaleData.IsVersionAtLeast(2023, 1))
             {
                 checkedFor2022_9 = true;
                 return;
@@ -1195,6 +1196,7 @@
             // Check for 2022.9
             long returnPosition = reader.AbsPosition;
 
+            bool isGM2022_9 = false;
             uint tginCount = reader.ReadUInt32();
             if (tginCount > 0)
             {
@@ -1206,7 +1208,30 @@
                 // If not, then we know we're using a new format!
                 uint ptr = reader.ReadUInt32();
                 if (ptr < tginPtr || ptr >= secondTginPtr)
+                {
+                    isGM2022_9 = true;
                     reader.undertaleData.SetGMS2Version(2022, 9);
+                }
+            }
+
+            reader.AbsPosition = returnPosition;
+
+            // Check for 2023.1
+            if (isGM2022_9)
+            {
+                reader.Position += 4; // Skip "tginCount"
+
+                uint firstEntryPtr = reader.ReadUInt32();
+                // Go to the the 4th list pointer of the first TGIN entry.
+                // (either to "Fonts" or "SpineTextures" depending on the version)
+                reader.AbsPosition = firstEntryPtr + 16 + (sizeof(uint) * 3); // +16 = "TexturePages" pointer
+                uint fourthPtr = reader.ReadUInt32();
+
+                // If there's a "TexturePages" count instead of the 5th list pointer.
+                // The count can't be greater than the pointer.
+                // (the list could be either "Tilesets" or "Fonts").
+                if (reader.ReadUInt32() <= fourthPtr)
+                    reader.undertaleData.SetGMS2Version(2023, 1);
             }
 
             reader.AbsPosition = returnPosition;
@@ -1232,53 +1257,9 @@
             if (reader.ReadUInt32() != 1)
                 throw new IOException("Expected TGIN version 1");
 
-<<<<<<< HEAD
-                bool isGM2022_9 = false;
-                uint tginCount = reader.ReadUInt32();
-                if (tginCount > 0)
-                {
-                    uint tginPtr = reader.ReadUInt32();
-                    uint secondTginPtr = (tginCount >= 2) ? reader.ReadUInt32() : (returnPosition + this.Length);
-                    reader.Position = tginPtr + 4;
-
-                    // Check to see if the pointer located at this address points within this object
-                    // If not, then we know we're using a new format!
-                    uint ptr = reader.ReadUInt32();
-                    if (ptr < tginPtr || ptr >= secondTginPtr)
-                    {
-                        isGM2022_9 = true;
-                        reader.undertaleData.SetGMS2Version(2022, 9);
-                    }
-                }
-
-                reader.Position = returnPosition;
-
-                // Check for 2023.1
-                if (isGM2022_9)
-                {
-                    reader.Position += 4; // Skip "tginCount"
-
-                    uint firstEntryPtr = reader.ReadUInt32();
-                    // Go to the the 4th list pointer of the first TGIN entry.
-                    // (either to "Fonts" or "SpineTextures" depending on the version)
-                    reader.Position = firstEntryPtr + 16 + (sizeof(uint) * 3); // +16 = "TexturePages" pointer
-                    uint fourthPtr = reader.ReadUInt32();
-
-                    // If there's a "TexturePages" count instead of the 5th list pointer.
-                    // The count can't be greater than the pointer.
-                    // (the list could be either "Tilesets" or "Fonts").
-                    if (reader.ReadUInt32() <= fourthPtr)
-                        reader.undertaleData.SetGMS2Version(2023, 1);
-                }
-
-                reader.Position = returnPosition;
-            }
-
-=======
             if (!checkedFor2022_9)
-                CheckFor2022_9(reader);
-
->>>>>>> e922fd7e
+                CheckFor2022_9And2023(reader);
+
             base.UnserializeChunk(reader);
         }
 
@@ -1292,7 +1273,7 @@
             if (reader.ReadUInt32() != 1)
                 throw new IOException("Expected TGIN version 1");
 
-            CheckFor2022_9(reader);
+            CheckFor2022_9And2023(reader);
 
             return base.UnserializeObjectCount(reader);
         }
