﻿using System;
using System.Collections.Generic;
using System.ComponentModel;
using System.Linq;
using System.Text;
using System.Threading.Tasks;

namespace UndertaleModLib.Models
{
    /// <summary>
    /// A font entry of a data file.
    /// </summary>
    [PropertyChanged.AddINotifyPropertyChangedInterface]
    public class UndertaleFont : UndertaleNamedResource
    {
        /// <summary>
        /// The name of the font.
        /// </summary>
        public UndertaleString Name { get; set; }

        /// <summary>
        /// The display name of the font.
        /// </summary>
        public UndertaleString DisplayName { get; set; }

        /// <summary>
        /// Whether the Em size is a float.
        /// </summary>
        public bool EmSizeIsFloat { get; set; }

        /// <summary>
        /// The font size in Ems. In Game Maker: Studio 2.3 and above, this is a float instead.
        /// </summary>
        public uint EmSize { get; set; }

        /// <summary>
        /// Whether to display the font in bold.
        /// </summary>
        public bool Bold { get; set; }

        /// <summary>
        /// Whether to display the font in italics
        /// </summary>
        public bool Italic { get; set; }

        /// <summary>
        /// The start of the character range for this font.
        /// </summary>
        public ushort RangeStart { get; set; }

        /// <summary>
        /// TODO: Currently unknown value.
        /// </summary>
        public byte Charset { get; set; }

        /// <summary>
        /// The level of anti-aliasing that is applied. 0 for none, Game Maker: Studio 2 has 1 for <c>on</c>, while
        /// Game Maker Studio: 1 and earlier have values 1-3 for different anti-aliasing levels.
        /// </summary>
        public byte AntiAliasing { get; set; }

        /// <summary>
        /// The end of the character range for this font.
        /// </summary>
        public uint RangeEnd { get; set; }

        /// <summary>
        /// The <see cref="UndertaleTexturePageItem"/> object that contains the texture for this font.
        /// </summary>
        public UndertaleTexturePageItem Texture { get; set; }

        /// <summary>
        /// The x scale this font uses.
        /// </summary>
        public float ScaleX { get; set; }

        /// <summary>
        /// The y scale this font uses.
        /// </summary>
        public float ScaleY { get; set; }
<<<<<<< HEAD

        /// <summary>
        /// The glyphs that this font uses.
        /// </summary>
=======
        public uint Ascender { get; set; }
>>>>>>> a59f6845
        public UndertalePointerList<Glyph> Glyphs { get; private set; } = new UndertalePointerList<Glyph>();

        /// <summary>
        /// TODO: currently unknown, needs investigation. Exists since bytecode 17, but seems to be only get checked since 2022.2+.
        /// </summary>
        public int AscenderOffset { get; set; }


        /// <summary>
        /// Glyphs that a font can use.
        /// </summary>
        [PropertyChanged.AddINotifyPropertyChangedInterface]
        public class Glyph : UndertaleObject
        {
            /// <summary>
            /// The character for the glyph.
            /// </summary>
            public ushort Character { get; set; }

            /// <summary>
            /// The x position in the <see cref="UndertaleFont.Texture"/> where the glyph can be found.
            /// </summary>
            public ushort SourceX { get; set; }

            /// <summary>
            /// The y position in the <see cref="UndertaleFont.Texture"/> where the glyph can be found.
            /// </summary>
            public ushort SourceY { get; set; }

            /// <summary>
            /// The width of the glyph.
            /// </summary>
            public ushort SourceWidth { get; set; }

            /// <summary>
            /// The height of the glyph.
            /// </summary>
            public ushort SourceHeight { get; set; }


            //TODO: From here on out is some kerning related stuff I don't know.
            public short Shift { get; set; }
            public short Offset { get; set; }

            public UndertaleSimpleListShort<GlyphKerning> Kerning { get; set; } = new UndertaleSimpleListShort<GlyphKerning>();

            public void Serialize(UndertaleWriter writer)
            {
                writer.Write(Character);
                writer.Write(SourceX);
                writer.Write(SourceY);
                writer.Write(SourceWidth);
                writer.Write(SourceHeight);
                writer.Write(Shift);
                writer.Write(Offset);
                writer.WriteUndertaleObject(Kerning);
            }

            public void Unserialize(UndertaleReader reader)
            {
                Character = reader.ReadUInt16();
                SourceX = reader.ReadUInt16();
                SourceY = reader.ReadUInt16();
                SourceWidth = reader.ReadUInt16();
                SourceHeight = reader.ReadUInt16();
                Shift = reader.ReadInt16();
                Offset = reader.ReadInt16(); // potential assumption, see the conversation at https://github.com/krzys-h/UndertaleModTool/issues/40#issuecomment-440208912
                Kerning = reader.ReadUndertaleObject<UndertaleSimpleListShort<GlyphKerning>>();
            }

            public class GlyphKerning : UndertaleObject
            {
                public short Other;
                public short Amount;

                public void Serialize(UndertaleWriter writer)
                {
                    writer.Write(Other);
                    writer.Write(Amount);
                }

                public void Unserialize(UndertaleReader reader)
                {
                    Other = reader.ReadInt16();
                    Amount = reader.ReadInt16();
                }
            }
        }

        public void Serialize(UndertaleWriter writer)
        {
            writer.WriteUndertaleString(Name);
            writer.WriteUndertaleString(DisplayName);
            if (EmSizeIsFloat)
            {
                // cast to a float and negate.
                writer.Write(0.0f - EmSize);
            }
            else
            {
                // pre-GMS2.3
                writer.Write(EmSize);
            }

            writer.Write(Bold);
            writer.Write(Italic);
            writer.Write(RangeStart);
            writer.Write(Charset);
            writer.Write(AntiAliasing);
            writer.Write(RangeEnd);
            writer.WriteUndertaleObjectPointer(Texture);
            writer.Write(ScaleX);
            writer.Write(ScaleY);
            if (writer.undertaleData.GeneralInfo?.BytecodeVersion >= 17)
                writer.Write(AscenderOffset);
            if (writer.undertaleData.GMS2022_2)
                writer.Write(Ascender);
            writer.WriteUndertaleObject(Glyphs);
        }

        public void Unserialize(UndertaleReader reader)
        {
            Name = reader.ReadUndertaleString();
            DisplayName = reader.ReadUndertaleString();
            EmSize = reader.ReadUInt32();
            EmSizeIsFloat = false;

            // since the float is always written negated, it has the first bit set.
            if ((EmSize & (1 << 31)) != 0)
            {
                float fsize = -BitConverter.ToSingle(BitConverter.GetBytes(EmSize), 0);
                EmSize = (uint)fsize;
                EmSizeIsFloat = true;
            }

            Bold = reader.ReadBoolean();
            Italic = reader.ReadBoolean();
            RangeStart = reader.ReadUInt16();
            Charset = reader.ReadByte();
            AntiAliasing = reader.ReadByte();
            RangeEnd = reader.ReadUInt32();
            Texture = reader.ReadUndertaleObjectPointer<UndertaleTexturePageItem>();
            ScaleX = reader.ReadSingle();
            ScaleY = reader.ReadSingle();
            if (reader.undertaleData.GeneralInfo?.BytecodeVersion >= 17)
            {
                AscenderOffset = reader.ReadInt32();
                // TODO: Add a second check so it doesn't iterate over every font twice (just the first should do)
                if (!reader.undertaleData.GMS2022_2)
                {
                    /* This code performs three checks to identify GM2022.2.
                     * First, as you've seen, is the bytecode version.
                     * Second, we assume it is. If there are no Glyphs, we are vindicated by the impossibility of null values there.
                     * Third, in case of a terrible fluke causing this to appear valid erroneously, we verify that each pointer leads into the next.
                     * And if someone builds their game so the first pointer is absolutely valid length data and the next font is valid glyph data-
                     * screw it, call Jacky720 when someone constructs that and you want to mod it.
                     * Maybe try..catch on the whole shebang?
                     */
                    uint positionToReturn = reader.Position;
                    reader.ReadUInt32(); // We assume this is the ascender
                    uint glyphsLength = reader.ReadUInt32();
                    reader.undertaleData.GMS2022_2 = true;
                    if (glyphsLength != 0)
                    {
                        List<uint> glyphPointers = new List<uint>();
                        for (uint i = 0; i < glyphsLength; i++)
                            glyphPointers.Add(reader.ReadUInt32());
                        foreach (uint pointer in glyphPointers)
                        {
                            if (reader.Position != pointer)
                            {
                                reader.undertaleData.GMS2022_2 = false;
                                break;
                            }
                            reader.Position += 14;
                            ushort kerningLength = reader.ReadUInt16();
                            reader.Position += (uint)2 * kerningLength; // combining read/write would apparently break
                        }
                    }
                    reader.Position = positionToReturn;
                }
            }
            if (reader.undertaleData.GMS2022_2)
                Ascender = reader.ReadUInt32();
            Glyphs = reader.ReadUndertaleObject<UndertalePointerList<Glyph>>();
        }

        public override string ToString()
        {
            return Name.Content + " (" + GetType().Name + ")";
        }
    }
}<|MERGE_RESOLUTION|>--- conflicted
+++ resolved
@@ -78,14 +78,15 @@
         /// The y scale this font uses.
         /// </summary>
         public float ScaleY { get; set; }
-<<<<<<< HEAD
+
+        /// <summary>
+        /// TODO: currently unknown, needs investigation.
+        /// </summary>
+        public uint Ascender { get; set; }
 
         /// <summary>
         /// The glyphs that this font uses.
         /// </summary>
-=======
-        public uint Ascender { get; set; }
->>>>>>> a59f6845
         public UndertalePointerList<Glyph> Glyphs { get; private set; } = new UndertalePointerList<Glyph>();
 
         /// <summary>
