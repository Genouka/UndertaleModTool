﻿using ICSharpCode.SharpZipLib.BZip2;
using System;
using System.Buffers.Binary;
using System.Collections.Generic;
using System.ComponentModel;
using System.Drawing;
using System.Drawing.Imaging;
using System.IO;
using System.Linq;
using System.Runtime.CompilerServices;
using System.Text;
using UndertaleModLib.Util;

namespace UndertaleModLib.Models;

/// <summary>
/// An embedded texture entry in the data file.
/// </summary>
[PropertyChanged.AddINotifyPropertyChangedInterface]
public class UndertaleEmbeddedTexture : UndertaleNamedResource, IDisposable
{
    /// <summary>
    /// The name of the embedded texture entry.
    /// </summary>
    public UndertaleString Name { get; set; }

    /// <summary>
    /// Whether or not this embedded texture is scaled. TODO: i think this is wrong?
    /// </summary>
    public uint Scaled { get; set; }

    /// <summary>
    /// The amount of generated mipmap levels. <br/>
    /// GameMaker Studio 2 only.
    /// </summary>
    public uint GeneratedMips { get; set; }

    /// <summary>
<<<<<<< HEAD
    /// The size of the texture data in the embedded image in bytes. <br/>
    /// GameMaker: Studio 2 only. Use not recommended.
=======
    /// Size of the texture block in bytes. Only appears in later 2022 versions of GameMaker.
>>>>>>> c8978605
    /// </summary>
    private uint _TextureBlockSize { get; set; }

    /// <summary>
    /// The position of the placeholder <see cref="_TextureBlockSize">TextureBlockSize</see> value
    /// to be overwritten in SerializeBlob. <br/>
    /// Only used internally for GM 2022.3+ support.
    /// </summary>
    private uint _TextureBlockSizeLocation { get; set; }

    /// <summary>
    /// The texture data in the embedded image.
    /// </summary>
    public TexData TextureData { get { return _textureData ?? (_textureData = LoadExternalTexture()); } set { _textureData = value; } }
    private TexData _textureData = new TexData();


    /// <summary>
    /// Helper variable for whether or not this texture is to be stored externally or not.
    /// </summary>
    public bool TextureExternal { get; set; } = false;


    /// <summary>
    /// Helper variable for whether or not a texture was loaded yet.
    /// </summary>
    public bool TextureLoaded { get; set; } = false;

    /// <summary>
    /// Width of the texture. 2022.9+ only.
    /// </summary>
    public int TextureWidth { get; set; }

    /// <summary>
    /// Height of the texture. 2022.9+ only.
    /// </summary>
    public int TextureHeight { get; set; }

    /// <summary>
    /// Index of the texture in the texture group. 2022.9+ only.
    /// </summary>
    public int IndexInGroup { get; set; }

    /// <summary>
    /// Helper reference to texture group info, if found in the data file.
    /// </summary>
    public UndertaleTextureGroupInfo TextureInfo { get; set; }

    /// <summary>
    /// Helper for 2022.9+ support. Stores copy of the path to the data file.
    /// </summary>
    private string _2022_9_GameDirectory { get; set; }

    /// <inheritdoc />
    public void Serialize(UndertaleWriter writer)
    {
        writer.Write(Scaled);
        if (writer.undertaleData.GeneralInfo.Major >= 2)
            writer.Write(GeneratedMips);
        if (writer.undertaleData.GM2022_3)
<<<<<<< HEAD
        {
            // Write a placeholder for the texture blob size,
            // so we can overwrite this with the actual value later
            _TextureBlockSizeLocation = writer.Position;
            writer.Write((uint)0);
        }
        writer.WriteUndertaleObjectPointer(TextureData);
=======
            writer.Write(TextureBlockSize);
        if (writer.undertaleData.GM2022_9)
        {
            writer.Write(TextureWidth);
            writer.Write(TextureHeight);
            writer.Write(IndexInGroup);
        }
        if (TextureExternal)
            writer.Write((int)0); // Ensure null pointer is written with external texture
        else
            writer.WriteUndertaleObjectPointer(_textureData);
>>>>>>> c8978605
    }

    /// <inheritdoc />
    public void Unserialize(UndertaleReader reader)
    {
        Scaled = reader.ReadUInt32();
        if (reader.undertaleData.GeneralInfo.Major >= 2)
            GeneratedMips = reader.ReadUInt32();
        if (reader.undertaleData.GM2022_3)
<<<<<<< HEAD
            _TextureBlockSize = reader.ReadUInt32();
        TextureData = reader.ReadUndertaleObjectPointer<TexData>();
=======
            TextureBlockSize = reader.ReadUInt32();
        if (reader.undertaleData.GM2022_9)
        {
            TextureWidth = reader.ReadInt32();
            TextureHeight = reader.ReadInt32();
            IndexInGroup = reader.ReadInt32();
            _2022_9_GameDirectory = reader.Directory;
        }
        _textureData = reader.ReadUndertaleObjectPointer<TexData>();
        TextureExternal = (_textureData == null);
>>>>>>> c8978605
    }

    /// <summary>
    /// Serializes the in-file texture blob for this texture.
    /// </summary>
    /// <param name="writer">Where to serialize to.</param>
    public void SerializeBlob(UndertaleWriter writer)
    {
        // If external, don't serialize blob
        // Has sanity check for data being null as well, although the external flag should be set
        if (_textureData == null || TextureExternal)
            return;

        // padding
        while (writer.Position % 0x80 != 0)
            writer.Write((byte)0);

<<<<<<< HEAD
        var objStartPos = writer.Position;
        writer.WriteUndertaleObject(TextureData);
        var objEndPos = writer.Position;

        if (writer.undertaleData.GM2022_3)
        {
            uint length = writer.Position - objStartPos;
            _TextureBlockSize = length;
            // Move to the placeholder zero value written in Serialize
            writer.Position = _TextureBlockSizeLocation;
            // Write texture data size
            writer.Write(length);
            writer.Position = objEndPos;
        }
=======
        writer.WriteUndertaleObject(_textureData);
>>>>>>> c8978605
    }

    /// <summary>
    /// Deserializes the in-file texture blob for this texture.
    /// </summary>
    /// <param name="reader">Where to deserialize from.</param>
    public void UnserializeBlob(UndertaleReader reader)
    {
        // If external, don't deserialize blob
        // Has sanity check for data being null as well, although the external flag should be set
        if (_textureData == null || TextureExternal)
            return;

        while (reader.Position % 0x80 != 0)
            if (reader.ReadByte() != 0)
                throw new IOException("Padding error!");

        reader.ReadUndertaleObject(_textureData);
        TextureLoaded = true;
    }

    /// <summary>
    /// Assigns texture group info to every embedded texture in the supplied data file.
    /// </summary>
    public static void FindAllTextureInfo(UndertaleData data)
    {
        if (data.TextureGroupInfo != null)
        {
            foreach (var info in data.TextureGroupInfo)
            {
                foreach (var tex in info.TexturePages)
                    tex.Resource.TextureInfo = info;
            }
        }
    }

    // 1x1 black pixel in PNG format
    private static TexData _placeholderTexture = new()
    {
        TextureBlob = new byte[]
        {
            0x89, 0x50, 0x4E, 0x47, 0x0D, 0x0A, 0x1A, 0x0A, 0x00, 0x00, 0x00, 0x0D, 0x49, 0x48, 0x44, 0x52, 0x00, 0x00, 0x00, 0x01, 
            0x00, 0x00, 0x00, 0x01, 0x08, 0x02, 0x00, 0x00, 0x00, 0x90, 0x77, 0x53, 0xDE, 0x00, 0x00, 0x00, 0x01, 0x73, 0x52, 0x47, 
            0x42, 0x00, 0xAE, 0xCE, 0x1C, 0xE9, 0x00, 0x00, 0x00, 0x04, 0x67, 0x41, 0x4D, 0x41, 0x00, 0x00, 0xB1, 0x8F, 0x0B, 0xFC, 
            0x61, 0x05, 0x00, 0x00, 0x00, 0x09, 0x70, 0x48, 0x59, 0x73, 0x00, 0x00, 0x0E, 0xC3, 0x00, 0x00, 0x0E, 0xC3, 0x01, 0xC7, 
            0x6F, 0xA8, 0x64, 0x00, 0x00, 0x00, 0x0C, 0x49, 0x44, 0x41, 0x54, 0x18, 0x57, 0x63, 0x60, 0x60, 0x60, 0x00, 0x00, 0x00, 
            0x04, 0x00, 0x01, 0x5C, 0xCD, 0xFF, 0x69, 0x00, 0x00, 0x00, 0x00, 0x49, 0x45, 0x4E, 0x44, 0xAE, 0x42, 0x60, 0x82
        }
    };
    private static object _textureLoadLock = new();

    /// <summary>
    /// Attempts to load the corresponding external texture. Should only happen in 2022.9 and above.
    /// </summary>
    /// <returns></returns>
    public TexData LoadExternalTexture()
    {
        lock (_textureLoadLock)
        {
            if (TextureLoaded)
                return _textureData;

            TexData texData;

            if (_2022_9_GameDirectory == null)
                return _placeholderTexture;

            // Try to find file on disk
            string path = Path.Combine(_2022_9_GameDirectory, TextureInfo.Directory.Content,
                                       TextureInfo.Name.Content + "_" + IndexInGroup.ToString() + TextureInfo.Extension.Content);
            if (!File.Exists(path))
                return _placeholderTexture;

            // Load file!
            try
            {
                using FileStream fs = new(path, FileMode.Open);
                using FileBinaryReader fbr = new(fs);
                texData = new TexData();
                texData.Unserialize(fbr, true);
                TextureLoaded = true;
            }
            catch (IOException)
            {
                return _placeholderTexture;
            }

            return texData;
        }
    }

    /// <inheritdoc />
    public override string ToString()
    {
        if (Name != null)
            return Name.Content + " (" + GetType().Name + ")";
        else
            Name = new UndertaleString("Texture Unknown Index");
        return Name.Content + " (" + GetType().Name + ")";
    }

    /// <inheritdoc/>
    public void Dispose()
    {
        GC.SuppressFinalize(this);

        _textureData?.Dispose();
        _textureData = null;
        Name = null;
        TextureInfo = null;
    }

    /// <summary>
    /// Texture data in an <see cref="UndertaleEmbeddedTexture"/>.
    /// </summary>
    public class TexData : UndertaleObject, INotifyPropertyChanged, IDisposable
    {
        private byte[] _textureBlob;
        private static MemoryStream sharedStream;

        /// <summary>
        /// The image data of the texture.
        /// </summary>
        public byte[] TextureBlob
        {
            get => _textureBlob;
            set
            {
                _textureBlob = value;
                OnPropertyChanged();
            }
        }

        /// <summary>
        /// The width of the texture.
        /// In case of an invalid texture data, this will be <c>-1</c>.
        /// </summary>
        public int Width
        {
            get
            {
                if (_textureBlob is null || _textureBlob.Length < 24)
                    return -1;

                ReadOnlySpan<byte> span = _textureBlob.AsSpan();
                return BinaryPrimitives.ReadInt32BigEndian(span[16..20]);
            }
        }
        /// <summary>
        /// The height of the texture.
        /// In case of an invalid texture data, this will be <c>-1</c>.
        /// </summary>
        public int Height
        {
            get
            {
                if (_textureBlob is null || _textureBlob.Length < 24)
                    return -1;

                ReadOnlySpan<byte> span = _textureBlob.AsSpan();
                return BinaryPrimitives.ReadInt32BigEndian(span[20..24]);
            }
        }

        /// <summary>
        /// Whether this texture uses QOI format.
        /// </summary>
        public bool FormatQOI { get; set; } = false;

        /// <summary>
        /// Whether this texture uses BZ2 format. (Always used in combination with QOI.)
        /// </summary>
        public bool FormatBZ2 { get; set; } = false;

        /// <inheritdoc />
        public event PropertyChangedEventHandler PropertyChanged;
        protected void OnPropertyChanged([CallerMemberName] string name = null)
        {
            PropertyChanged?.Invoke(this, new PropertyChangedEventArgs(name));
        }

        /// <summary>
        /// Header used for PNG files.
        /// </summary>
        public static readonly byte[] PNGHeader = { 137, 80, 78, 71, 13, 10, 26, 10 };

        /// <summary>
        /// Header used for GameMaker QOI + BZ2 files.
        /// </summary>
        public static readonly byte[] QOIAndBZip2Header = { 50, 122, 111, 113 };

        /// <summary>
        /// Header used for GameMaker QOI files.
        /// </summary>
        public static readonly byte[] QOIHeader = { 102, 105, 111, 113 };

        /// <summary>
        /// Frees up <see cref="sharedStream"/> from memory.
        /// </summary>
        public static void ClearSharedStream()
        {
            sharedStream?.Dispose();
            sharedStream = null;
        }

        /// <summary>
        /// Initializes <see cref="sharedStream"/> with a specified initial size.
        /// </summary>
        /// <param name="size">Initial size of <see cref="sharedStream"/> in bytes</param>
        public static void InitSharedStream(int size) => sharedStream = new(size);

        /// <inheritdoc />
        public void Serialize(UndertaleWriter writer)
        {
            Serialize(writer, writer.undertaleData.GM2022_3, writer.undertaleData.GM2022_5);
        }

        /// <summary>
        /// Serializes the texture to any type of writer (can be any destination file).
        /// </summary>
        public void Serialize(FileBinaryWriter writer, bool gm2022_3, bool gm2022_5)
        {
            if (FormatQOI)
            {
                if (FormatBZ2)
                {
                    writer.Write(QOIAndBZip2Header);

                    // Encode the PNG data back to QOI+BZip2
                    using Bitmap bmp = TextureWorker.GetImageFromByteArray(TextureBlob);
                    writer.Write((short)bmp.Width);
                    writer.Write((short)bmp.Height);
                    byte[] qoiData = QoiConverter.GetArrayFromImage(bmp, gm2022_3 ? 0 : 4);
                    using MemoryStream input = new MemoryStream(qoiData);
                    if (sharedStream.Length != 0)
                        sharedStream.Seek(0, SeekOrigin.Begin);
                    BZip2.Compress(input, sharedStream, false, 9);
                    if (gm2022_5)
                        writer.Write((uint)qoiData.Length);
                    writer.Write(sharedStream.GetBuffer().AsSpan()[..(int)sharedStream.Position]);
                }
                else
                {
                    // Encode the PNG data back to QOI
                    using Bitmap bmp = TextureWorker.GetImageFromByteArray(TextureBlob);
                    writer.Write(QoiConverter.GetSpanFromImage(bmp, gm2022_3 ? 0 : 4));
                }
            }
            else
                writer.Write(TextureBlob);
        }

        /// <inheritdoc />
        public void Unserialize(UndertaleReader reader)
        {
            Unserialize(reader, reader.undertaleData.GM2022_5);
        }

        /// <summary>
        /// Unserializes the texture from any type of reader (can be from any source).
        /// </summary>
        public void Unserialize(FileBinaryReader reader, bool is_2022_5)
        {
            sharedStream ??= new();

            uint startAddress = reader.Position;

            byte[] header = reader.ReadBytes(8);
            if (!header.SequenceEqual(PNGHeader))
            {
                reader.Position = startAddress;

                if (header.Take(4).SequenceEqual(QOIAndBZip2Header))
                {
                    FormatQOI = true;
                    FormatBZ2 = true;

                    // Don't really care about the width/height, so skip them, as well as header
                    reader.Position += (uint)(is_2022_5 ? 12 : 8);

                    // Need to fully decompress and convert the QOI data to PNG for compatibility purposes (at least for now)
                    if (sharedStream.Length != 0)
                        sharedStream.Seek(0, SeekOrigin.Begin);
                    BZip2.Decompress(reader.Stream, sharedStream, false);
                    ReadOnlySpan<byte> decompressed = sharedStream.GetBuffer().AsSpan()[..(int)sharedStream.Position];
                    using Bitmap bmp = QoiConverter.GetImageFromSpan(decompressed);
                    sharedStream.Seek(0, SeekOrigin.Begin);
                    bmp.Save(sharedStream, ImageFormat.Png);
                    TextureBlob = new byte[(int)sharedStream.Position];
                    sharedStream.Seek(0, SeekOrigin.Begin);
                    sharedStream.Read(TextureBlob, 0, TextureBlob.Length);
                    return;
                }
                else if (header.Take(4).SequenceEqual(QOIHeader))
                {
                    FormatQOI = true;
                    FormatBZ2 = false;

                    // Need to convert the QOI data to PNG for compatibility purposes (at least for now)
                    using Bitmap bmp = QoiConverter.GetImageFromStream(reader.Stream);
                    if (sharedStream.Length != 0)
                        sharedStream.Seek(0, SeekOrigin.Begin);
                    bmp.Save(sharedStream, ImageFormat.Png);
                    TextureBlob = new byte[(int)sharedStream.Position];
                    sharedStream.Seek(0, SeekOrigin.Begin);
                    sharedStream.Read(TextureBlob, 0, TextureBlob.Length);
                    return;
                }
                else
                    throw new IOException("Didn't find PNG or QOI+BZip2 header");
            }

            // There is no length for the PNG anywhere as far as I can see
            // The only thing we can do is parse the image to find the end
            while (true)
            {
                // PNG is big endian and BinaryRead can't handle that (damn)
                uint len = (uint)reader.ReadByte() << 24 | (uint)reader.ReadByte() << 16 | (uint)reader.ReadByte() << 8 | (uint)reader.ReadByte();
                string type = Encoding.UTF8.GetString(reader.ReadBytes(4));
                reader.Position += len + 4;
                if (type == "IEND")
                    break;
            }

            uint length = reader.Position - startAddress;
            reader.Position = startAddress;
            TextureBlob = reader.ReadBytes((int)length);
        }


        /// <inheritdoc/>
        public void Dispose()
        {
            GC.SuppressFinalize(this);

            _textureBlob = null;
            ClearSharedStream();
        }
    }
}<|MERGE_RESOLUTION|>--- conflicted
+++ resolved
@@ -36,21 +36,16 @@
     public uint GeneratedMips { get; set; }
 
     /// <summary>
-<<<<<<< HEAD
-    /// The size of the texture data in the embedded image in bytes. <br/>
-    /// GameMaker: Studio 2 only. Use not recommended.
-=======
     /// Size of the texture block in bytes. Only appears in later 2022 versions of GameMaker.
->>>>>>> c8978605
-    /// </summary>
-    private uint _TextureBlockSize { get; set; }
+    /// </summary>
+    private uint _textureBlockSize { get; set; }
 
     /// <summary>
     /// The position of the placeholder <see cref="_TextureBlockSize">TextureBlockSize</see> value
     /// to be overwritten in SerializeBlob. <br/>
     /// Only used internally for GM 2022.3+ support.
     /// </summary>
-    private uint _TextureBlockSizeLocation { get; set; }
+    private uint _textureBlockSizeLocation { get; set; }
 
     /// <summary>
     /// The texture data in the embedded image.
@@ -102,16 +97,12 @@
         if (writer.undertaleData.GeneralInfo.Major >= 2)
             writer.Write(GeneratedMips);
         if (writer.undertaleData.GM2022_3)
-<<<<<<< HEAD
         {
             // Write a placeholder for the texture blob size,
             // so we can overwrite this with the actual value later
-            _TextureBlockSizeLocation = writer.Position;
+            _textureBlockSizeLocation = writer.Position;
             writer.Write((uint)0);
         }
-        writer.WriteUndertaleObjectPointer(TextureData);
-=======
-            writer.Write(TextureBlockSize);
         if (writer.undertaleData.GM2022_9)
         {
             writer.Write(TextureWidth);
@@ -122,7 +113,6 @@
             writer.Write((int)0); // Ensure null pointer is written with external texture
         else
             writer.WriteUndertaleObjectPointer(_textureData);
->>>>>>> c8978605
     }
 
     /// <inheritdoc />
@@ -132,11 +122,7 @@
         if (reader.undertaleData.GeneralInfo.Major >= 2)
             GeneratedMips = reader.ReadUInt32();
         if (reader.undertaleData.GM2022_3)
-<<<<<<< HEAD
-            _TextureBlockSize = reader.ReadUInt32();
-        TextureData = reader.ReadUndertaleObjectPointer<TexData>();
-=======
-            TextureBlockSize = reader.ReadUInt32();
+            _textureBlockSize = reader.ReadUInt32();
         if (reader.undertaleData.GM2022_9)
         {
             TextureWidth = reader.ReadInt32();
@@ -146,7 +132,6 @@
         }
         _textureData = reader.ReadUndertaleObjectPointer<TexData>();
         TextureExternal = (_textureData == null);
->>>>>>> c8978605
     }
 
     /// <summary>
@@ -164,24 +149,20 @@
         while (writer.Position % 0x80 != 0)
             writer.Write((byte)0);
 
-<<<<<<< HEAD
         var objStartPos = writer.Position;
-        writer.WriteUndertaleObject(TextureData);
+        writer.WriteUndertaleObject(_textureData);
         var objEndPos = writer.Position;
 
         if (writer.undertaleData.GM2022_3)
         {
             uint length = writer.Position - objStartPos;
-            _TextureBlockSize = length;
+            _textureBlockSize = length;
             // Move to the placeholder zero value written in Serialize
-            writer.Position = _TextureBlockSizeLocation;
+            writer.Position = _textureBlockSizeLocation;
             // Write texture data size
             writer.Write(length);
             writer.Position = objEndPos;
         }
-=======
-        writer.WriteUndertaleObject(_textureData);
->>>>>>> c8978605
     }
 
     /// <summary>
